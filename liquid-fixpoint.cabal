--- conflicted
+++ resolved
@@ -49,12 +49,6 @@
                    Language.Fixpoint.PrettyPrint,
                    Language.Fixpoint.Misc
   
-<<<<<<< HEAD
-  build-depends:   base, deepseq, pretty, containers, hashable, 
-                   unordered-containers, filepath, parsec, process, 
-                   directory, text, filemanip, mtl, ansi-terminal, 
-                   bifunctors, ghc-prim, bytestring
-=======
   Build-Depends: base
                , ghc==7.6.*
                , ansi-terminal==0.6.*
@@ -78,4 +72,3 @@
   else
     Build-Depends: hashable==1.2.0.5
                  , unordered-containers==0.2.3.0
->>>>>>> d2d5e85b
