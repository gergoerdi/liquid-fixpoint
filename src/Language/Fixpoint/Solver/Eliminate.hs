--- conflicted
+++ resolved
@@ -4,7 +4,7 @@
 import           Language.Fixpoint.Types
 import qualified Language.Fixpoint.Solver.Deps as D
 import           Language.Fixpoint.Visitor (kvars, mapKVars)
-import           Language.Fixpoint.Names   (nonSymbol, existSymbol)
+import           Language.Fixpoint.Names   (existSymbol)
 import           Language.Fixpoint.Misc    (errorstar)
 
 import qualified Data.HashMap.Strict           as M
@@ -14,18 +14,10 @@
 
 
 --------------------------------------------------------------
-<<<<<<< HEAD
--- | Dummy just for debugging --------------------------------
---------------------------------------------------------------
-import qualified Text.PrettyPrint.HughesPJ as Debug
-import           Language.Fixpoint.Config hiding (eliminate)
-solve :: Config -> FInfo a -> IO (FixResult a)
-=======
 eliminateAll :: FInfo a -> FInfo a
 eliminateAll fi = evalState (foldlM eliminate fi (D.depNonCuts ds)) 0
   where
     ds = D.deps fi
->>>>>>> 7c0e1d2b
 --------------------------------------------------------------
 
 
@@ -35,8 +27,8 @@
 instance Elimable (SubC a) where
   -- we don't bother editing srhs since if kv is on the rhs then the entire constraint should get eliminated
   elimKVar kv pr x = x { slhs = elimKVar kv pr (slhs x) }
-    where
-      go k = if kv == k then Just pr else Nothing
+    -- where
+    --   go k = if kv == k then Just pr else Nothing
 
 instance Elimable SortedReft where
   elimKVar kv pr x = x { sr_reft = elimKVar kv pr (sr_reft x) }
@@ -52,14 +44,14 @@
                        }
 
 instance Elimable BindEnv where
-  elimKVar kv pr = mapBindEnv (\(sym, sr) -> (sym, (elimKVar kv pr sr)))
+  elimKVar kv pr = mapBindEnv (\(sym, sr) -> (sym, elimKVar kv pr sr))
 
 
 eliminate :: FInfo a -> KVar -> State Integer (FInfo a)
 eliminate fInfo kv = do
   n <- get
-  let relevantSubCs  = M.filter (      (elem kv) . D.rhsKVars) (cm fInfo)
-  let remainingSubCs = M.filter (not . (elem kv) . D.rhsKVars) (cm fInfo)
+  let relevantSubCs  = M.filter (   elem kv . D.rhsKVars) (cm fInfo)
+  let remainingSubCs = M.filter (notElem kv . D.rhsKVars) (cm fInfo)
   let (kvWfC, remainingWs) = findWfC kv (ws fInfo)
   let (bindingsList, (n', orPred)) = runState (mapM (extractPred kvWfC (bs fInfo)) (M.elems relevantSubCs)) (n, POr [])
   let bindings = concat bindingsList
