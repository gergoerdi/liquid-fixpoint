--------------------------------------------------------------------------------
-- | This module implements "Proof by Logical Evaluation" where we
--   unfold function definitions if they *must* be unfolded, to strengthen
--   the environments with function-definition-equalities.
--   The algorithm is discussed at length in:
--
--     1. "Refinement Reflection", POPL 2018, https://arxiv.org/pdf/1711.03842
--     2. "Reasoning about Functions", VMCAI 2018, https://ranjitjhala.github.io/static/reasoning-about-functions.pdf
--------------------------------------------------------------------------------

{-# LANGUAGE DeriveGeneric             #-}
{-# LANGUAGE OverloadedStrings         #-}
{-# LANGUAGE PartialTypeSignatures     #-}
{-# LANGUAGE TupleSections             #-}
{-# LANGUAGE BangPatterns              #-}
{-# LANGUAGE FlexibleInstances         #-}
{-# LANGUAGE ViewPatterns              #-}
{-# LANGUAGE PatternGuards             #-}
{-# LANGUAGE RecordWildCards           #-}
{-# LANGUAGE ExistentialQuantification #-}

module Language.Fixpoint.Solver.PLE (instantiate) where

import           Language.Fixpoint.Types hiding (simplify)
import           Language.Fixpoint.Types.Config  as FC
import           Language.Fixpoint.Types.Solutions (CMap)
import qualified Language.Fixpoint.Types.Visitor as Vis
import qualified Language.Fixpoint.Misc          as Misc
import qualified Language.Fixpoint.Smt.Interface as SMT
import           Language.Fixpoint.Defunctionalize
import qualified Language.Fixpoint.Utils.Files   as Files
import qualified Language.Fixpoint.Utils.Trie    as T
import           Language.Fixpoint.Utils.Progress
import           Language.Fixpoint.SortCheck
import           Language.Fixpoint.Graph.Deps             (isTarget)
import           Language.Fixpoint.Solver.Sanitize        (symbolEnv)
import           Language.Fixpoint.Solver.Rewrite

import Language.REST.AbstractOC as OC
import Language.REST.ExploredTerms as ET
import Language.REST.RuntimeTerm as RT
import Language.REST.OrderingConstraints.ADT (ConstraintsADT)
import Language.REST.Op
import Language.REST.SMT (withZ3, SolverHandle)

import           Control.Monad.State
import           Control.Monad.Trans.Maybe
import           Data.Bifunctor (second)
import qualified Data.HashMap.Strict  as M
import qualified Data.HashSet         as S
import qualified Data.List            as L
import           Data.Map (Map)
import qualified Data.Map as Map
import qualified Data.Maybe           as Mb
import qualified Data.Text            as Tx
import           Debug.Trace          (trace)
import           Text.PrettyPrint.HughesPJ.Compat

-- Type of Ordering Constraints for REST
type OCType = ConstraintsADT

mytracepp :: (PPrint a) => String -> a -> a
mytracepp = notracepp

traceE :: (Expr,Expr) -> (Expr,Expr)
traceE (e,e')
  | isEnabled
  , e /= e'
  = trace ("\n" ++ showpp e ++ " ~> " ++ showpp e') (e,e')
  | otherwise
  = (e,e')
  where
    isEnabled :: Bool
    isEnabled = False

--------------------------------------------------------------------------------
-- | Strengthen Constraint Environments via PLE
--------------------------------------------------------------------------------
{-# SCC instantiate #-}
instantiate :: (Loc a) => Config -> SInfo a -> Maybe [SubcId] -> IO (SInfo a)
instantiate cfg fi subcIds = do
    let cs = M.filterWithKey
               (\i c -> isPleCstr aEnv i c && maybe True (i `L.elem`) subcIds)
               (cm fi)
    let t  = mkCTrie (M.toList cs)                                          -- 1. BUILD the Trie
    res   <- withRESTSolver $ \solver -> withProgress (1 + M.size cs) $
               withCtx cfg file sEnv (pleTrie t . instEnv cfg fi cs solver) -- 2. TRAVERSE Trie to compute InstRes
    savePLEEqualities cfg fi res
    return $ resSInfo cfg sEnv fi res                                       -- 3. STRENGTHEN SInfo using InstRes
  where
    withRESTSolver :: (Maybe SolverHandle -> IO a) -> IO a
    withRESTSolver f | null (concat $ M.elems $ aenvAutoRW aEnv) = f Nothing
    withRESTSolver f | otherwise = withZ3 (\z3 -> f (Just z3))

    file   = srcFile cfg ++ ".evals"
    sEnv   = symbolEnv cfg fi
    aEnv   = ae fi
<<<<<<< HEAD
=======
    fi     = normalize fi'
>>>>>>> f8ff02ce

savePLEEqualities :: Config -> SInfo a -> InstRes -> IO ()
savePLEEqualities cfg fi res = when (save cfg) $ do
    let fq   = queryFile Files.Fq cfg ++ ".ple"
    putStrLn $ "\nSaving PLE equalities: "   ++ fq ++ "\n"
    Misc.ensurePath fq
    let constraint_equalities =
          map equalitiesPerConstraint $ Misc.hashMapToAscList $ cm fi
    writeFile fq $ render $ vcat $
      map renderConstraintRewrite constraint_equalities
  where
    equalitiesPerConstraint (cid, c) =
      (cid, L.sort [ e | i <- elemsIBindEnv (senv c), Just e <- [M.lookup i res] ])
    renderConstraintRewrite (cid, eqs) =
      "constraint id" <+> text (show cid ++ ":")
      $+$ nest 2 (toFix (pAnd eqs))
      $+$ ""

-------------------------------------------------------------------------------
-- | Step 1a: @instEnv@ sets up the incremental-PLE environment
instEnv :: (Loc a) => Config -> SInfo a -> CMap (SimpC a) -> Maybe SolverHandle -> SMT.Context -> InstEnv a
instEnv cfg fi cs restSolver ctx = InstEnv cfg ctx bEnv aEnv cs γ s0
  where
    bEnv              = bs fi
    aEnv              = ae fi
    γ                 = knowledge cfg ctx fi
    s0                = EvalEnv (SMT.ctxSymEnv ctx) mempty (defFuelCount cfg) et restSolver
    et                = fmap makeET restSolver
    makeET solver     =
      ET.empty (EF (OC.union (ordConstraints solver)) (OC.notStrongerThan (ordConstraints solver)))

----------------------------------------------------------------------------------------------
-- | Step 1b: @mkCTrie@ builds the @Trie@ of constraints indexed by their environments
--
-- The trie is a way to unfold the equalities a minimum number of times.
-- Say you have
--
-- > 1: [1, 2, 3, 4, 5] => p1
-- > 2: [1, 2, 3, 6, 7] => p2
--
-- Then you build the tree
--
-- >  1 -> 2 -> 3 -> 4 -> 5 — [Constraint 1]
-- >            | -> 6 -> 7 — [Constraint 2]
--
-- which you use to unfold everything in 1, 2, and 3 once (instead of twice)
-- and with the proper existing environment
--
mkCTrie :: [(SubcId, SimpC a)] -> CTrie
mkCTrie ics  = T.fromList [ (cBinds c, i) | (i, c) <- ics ]
  where
    cBinds   = L.sort . elemsIBindEnv . senv

----------------------------------------------------------------------------------------------
-- | Step 2: @pleTrie@ walks over the @CTrie@ to actually do the incremental-PLE
pleTrie :: CTrie -> InstEnv a -> IO InstRes
pleTrie t env = loopT env ctx0 diff0 Nothing res0 t
  where
    diff0        = []
    res0         = M.empty
    ctx0         = initCtx env ((mkEq <$> es0) ++ (mkEq' <$> es0'))
    es0          = L.filter (null . eqArgs) (aenvEqs   . ieAenv $ env)
    es0'         = L.filter (null . smArgs) (aenvSimpl . ieAenv $ env)
    mkEq  eq     = (EVar $ eqName eq, eqBody eq)
    mkEq' rw     = (EApp (EVar $ smName rw) (EVar $ smDC rw), smBody rw)

loopT
  :: InstEnv a
  -> ICtx
  -> Diff         -- ^ The longest path suffix without forks in reverse order
  -> Maybe BindId -- ^ bind id of the branch ancestor of the trie if any.
                  --   'Nothing' when this is the top-level trie.
  -> InstRes
  -> CTrie
  -> IO InstRes
loopT env ctx delta i res t = case t of
  T.Node []  -> return res
  T.Node [b] -> loopB env ctx delta i res b
  T.Node bs  -> withAssms env ctx delta Nothing $ \ctx' -> do
                  (ctx'', res') <- ple1 env ctx' i res
                  foldM (loopB env ctx'' [] i) res' bs

loopB
  :: InstEnv a
  -> ICtx
  -> Diff         -- ^ The longest path suffix without forks in reverse order
  -> Maybe BindId -- ^ bind id of the branch ancestor of the branch if any.
                  --   'Nothing' when this is a branch of the top-level trie.
  -> InstRes
  -> CBranch
  -> IO InstRes
loopB env ctx delta iMb res b = case b of
  T.Bind i t -> loopT env ctx (i:delta) (Just i) res t
  T.Val cid  -> withAssms env ctx delta (Just cid) $ \ctx' -> do
                  progressTick
                  (snd <$> ple1 env ctx' iMb res)

-- | Adds to @ctx@ candidate expressions to unfold from the bindings in @delta@
-- and the rhs of @cidMb@.
--
-- Adds to @ctx@ assumptions from @env@ and @delta@ plus rewrites that
-- candidates can use.
--
-- Sets the current constraint id in @ctx@ to @cidMb@.
--
-- Pushes assumptions from the modified context to the SMT solver, runs @act@,
-- and then pops the assumptions.
--
withAssms :: InstEnv a -> ICtx -> Diff -> Maybe SubcId -> (ICtx -> IO b) -> IO b
withAssms env@(InstEnv {..}) ctx delta cidMb act = do
  let ctx'  = updCtx env ctx delta cidMb
  let assms = icAssms ctx'
  SMT.smtBracket ieSMT  "PLE.evaluate" $ do
    forM_ assms (SMT.smtAssert ieSMT)
    act ctx' { icAssms = mempty }

-- | @ple1@ performs the PLE at a single "node" in the Trie
ple1 :: InstEnv a -> ICtx -> Maybe BindId -> InstRes -> IO (ICtx, InstRes)
ple1 (InstEnv {..}) ctx i res =
  updCtxRes res i <$> evalCandsLoop ieCfg ctx ieSMT ieKnowl ieEvEnv


evalToSMT :: String -> Config -> SMT.Context -> (Expr, Expr) -> Pred
evalToSMT msg cfg ctx (e1,e2) = toSMT ("evalToSMT:" ++ msg) cfg ctx [] (EEq e1 e2)

evalCandsLoop :: Config -> ICtx -> SMT.Context -> Knowledge -> EvalEnv -> IO ICtx
evalCandsLoop cfg ictx0 ctx γ env = go ictx0 0
  where
    withRewrites exprs =
      let
        rws = [rewrite e (knSims γ) | e <- S.toList (snd `S.map` exprs)]
      in
        exprs <> (S.fromList $ concat rws)
    go ictx _ | S.null (icCands ictx) = return ictx
    go ictx i =  do
                  let cands = icCands ictx
                  let env' = env { evAccum = icEquals ictx <> evAccum env
                                 , evFuel  = icFuel   ictx
                                 }
                  (ictx', evalResults)  <- do
                               SMT.smtAssert ctx (pAndNoDedup (S.toList $ icAssms ictx))
                               let ictx' = ictx { icAssms = mempty }
                               foldM (evalOneCandStep γ env' i) (ictx', []) (S.toList cands)
                               -- foldM (\ictx e -> undefined)
                               -- mapM (evalOne γ env' ictx) (S.toList cands)
                  let us = mconcat evalResults
                  if S.null (us `S.difference` icEquals ictx)
                        then return ictx
                        else do  let oks      = fst `S.map` us
                                 let us'      = withRewrites us
                                 let eqsSMT   = evalToSMT "evalCandsLoop" cfg ctx `S.map` us'
                                 let ictx''   = ictx' { icSolved = icSolved ictx <> oks
                                                      , icEquals = icEquals ictx <> us'
                                                      , icAssms  = S.filter (not . isTautoPred) eqsSMT }
                                 let newcands = mconcat (makeCandidates γ ictx'' <$> S.toList (cands <> (snd `S.map` us)))
                                 go (ictx'' { icCands = S.fromList newcands}) (i + 1)

evalOneCandStep :: Knowledge -> EvalEnv -> Int -> (ICtx, [EvAccum]) -> Expr -> IO (ICtx, [EvAccum])
evalOneCandStep γ env' i (ictx, acc) e = do
  (res, fm) <- evalOne γ env' ictx i e
  return (ictx { icFuel = fm}, res : acc)

rewrite :: Expr -> Map Symbol [Rewrite] -> [(Expr,Expr)]
rewrite e rwEnv = concat $ map (`rewriteTop` rwEnv) (notGuardedApps e)

rewriteTop :: Expr -> Map Symbol [Rewrite] -> [(Expr,Expr)]
rewriteTop e rwEnv =
  [ (EApp (EVar $ smName rw) e, subst (mkSubst $ zip (smArgs rw) es) (smBody rw))
  | (EVar f, es) <- [splitEApp e]
  , Just rws <- [Map.lookup f rwEnv]
  , rw <- rws
  , length es == length (smArgs rw)
  ]

----------------------------------------------------------------------------------------------
-- | Step 3: @resSInfo@ uses incremental PLE result @InstRes@ to produce the strengthened SInfo
----------------------------------------------------------------------------------------------

resSInfo :: Config -> SymEnv -> SInfo a -> InstRes -> SInfo a
resSInfo cfg env fi res = strengthenBinds fi res'
  where
    res'     = M.fromList $ zip is ps''
    ps''     = zipWith (\i -> elaborate (atLoc dummySpan ("PLE1 " ++ show i)) env) is ps'
    ps'      = defuncAny cfg env ps
    (is, ps) = unzip (M.toList res)

----------------------------------------------------------------------------------------------
-- | @InstEnv@ has the global information needed to do PLE
----------------------------------------------------------------------------------------------

data InstEnv a = InstEnv
  { ieCfg   :: !Config
  , ieSMT   :: !SMT.Context
  , ieBEnv  :: !BindEnv
  , ieAenv  :: !AxiomEnv
  , ieCstrs :: !(CMap (SimpC a))
  , ieKnowl :: !Knowledge
  , ieEvEnv :: !EvalEnv
  }

----------------------------------------------------------------------------------------------
-- | @ICtx@ is the local information -- at each trie node -- obtained by incremental PLE
----------------------------------------------------------------------------------------------

data ICtx    = ICtx
  { icAssms    :: S.HashSet Pred            -- ^ Equalities converted to SMT format
  , icCands    :: S.HashSet Expr            -- ^ "Candidates" for unfolding
  , icEquals   :: EvAccum                   -- ^ Accumulated equalities
  , icSolved   :: S.HashSet Expr            -- ^ Terms that we have already expanded
  , icSimpl    :: !ConstMap                 -- ^ Map of expressions to constants
  , icSubcId   :: Maybe SubcId              -- ^ Current subconstraint ID
  , icFuel     :: !FuelCount                -- ^ Current fuel-count
  , icANFs     :: S.HashSet Pred            -- Hopefully contain only ANF things
  }

----------------------------------------------------------------------------------------------
-- | @InstRes@ is the final result of PLE; a map from @BindId@ to the equations "known" at that BindId
----------------------------------------------------------------------------------------------

type InstRes = M.HashMap BindId Expr

----------------------------------------------------------------------------------------------
-- | @Unfold is the result of running PLE at a single equality;
--     (e, [(e1, e1')...]) is the source @e@ and the (possible empty)
--   list of PLE-generated equalities (e1, e1') ...
----------------------------------------------------------------------------------------------

type CTrie   = T.Trie   SubcId
type CBranch = T.Branch SubcId
type Diff    = [BindId]    -- ^ in "reverse" order

initCtx :: InstEnv a -> [(Expr,Expr)] -> ICtx
initCtx env es   = ICtx
  { icAssms  = mempty
  , icCands  = mempty
  , icEquals = S.fromList es
  , icSolved = mempty
  , icSimpl  = mempty
  , icSubcId = Nothing
  , icFuel   = evFuel (ieEvEnv env)
  , icANFs   = mempty
  }

equalitiesPred :: S.HashSet (Expr, Expr) -> [Expr]
equalitiesPred eqs = [ EEq e1 e2 | (e1, e2) <- S.toList eqs, e1 /= e2 ]

updCtxRes :: InstRes -> Maybe BindId -> ICtx -> (ICtx, InstRes)
updCtxRes res iMb ctx = (ctx, res')
  where
    res' = updRes res iMb (pAnd $ equalitiesPred $ icEquals ctx)


updRes :: InstRes -> Maybe BindId -> Expr -> InstRes
updRes res (Just i) e = M.insertWith (error "tree-like invariant broken in ple. See https://github.com/ucsd-progsys/liquid-fixpoint/issues/496") i e res
updRes res  Nothing _ = res

----------------------------------------------------------------------------------------------
-- | @updCtx env ctx delta cidMb@ adds the assumptions and candidates from @delta@ and @cidMb@
--   to the context.
----------------------------------------------------------------------------------------------

updCtx :: InstEnv a -> ICtx -> Diff -> Maybe SubcId -> ICtx
updCtx InstEnv {..} ctx delta cidMb
              = ctx { icAssms  = S.fromList (filter (not . isTautoPred) ctxEqs)
                    , icCands  = S.fromList cands           <> icCands  ctx
                    , icEquals = initEqs                    <> icEquals ctx
                    , icSimpl  = M.fromList (S.toList sims) <> icSimpl ctx <> econsts
                    , icSubcId = cidMb
                    , icANFs   = anfs <> icANFs ctx
                    }
  where
    initEqs   = S.fromList $ concat [rewrite e (knSims ieKnowl) | e  <- cands]
    anfs      = S.fromList (toSMT "updCtx" ieCfg ieSMT [] <$> L.nub [ expr xr | xr <- bs ])
    cands     = concatMap (makeCandidates ieKnowl ctx) (rhs:es)
    sims      = S.filter (isSimplification (knDCs ieKnowl)) (initEqs <> icEquals ctx)
    econsts   = M.fromList $ findConstants ieKnowl es
    ctxEqs    = toSMT "updCtx" ieCfg ieSMT [] <$> L.nub (concat
                  [ equalitiesPred initEqs
                  , equalitiesPred sims
                  , equalitiesPred (icEquals ctx)
                  , [ expr xr   | xr@(_, r) <- bs, null (Vis.kvarsExpr $ reftPred $ sr_reft r) ]
                  ])
    bs        = second unElabSortedReft <$> binds
    (rhs:es)  = unElab <$> (eRhs : (expr <$> binds))
    eRhs      = maybe PTrue crhs subMb
    binds     = [ lookupBindEnv i ieBEnv | i <- delta ]
    subMb     = getCstr ieCstrs <$> cidMb


findConstants :: Knowledge -> [Expr] -> [(Expr, Expr)]
findConstants γ es = [(EVar x, c) | (x,c) <- go [] (concatMap splitPAnd es)]
  where
    go su ess = if ess == ess'
                  then su
                  else go (su ++ su') ess'
       where ess' = subst (mkSubst su') <$> ess
             su'  = makeSu ess
    makeSu exprs  = [(x,c) | (EEq (EVar x) c) <- exprs
                           , isConstant (knDCs γ) c
                           , EVar x /= c ]

makeCandidates :: Knowledge -> ICtx -> Expr -> [Expr]
makeCandidates γ ctx expr
  = mytracepp ("\n" ++ show (length cands) ++ " New Candidates") cands
  where
    cands =
      filter (\e -> isRedex γ e && not (e `S.member` icSolved ctx)) (notGuardedApps expr) ++
      filter (\e -> hasConstructors γ e && not (e `S.member` icSolved ctx)) (largestApps expr)

    -- Constructor occurrences need to be considered as candidadates since
    -- they identify relevant measure equations. The function 'rewrite'
    -- introduces these equations.
    hasConstructors :: Knowledge -> Expr -> Bool
    hasConstructors γ e =  not $ S.null $ S.intersection (exprSymbolsSet e) (knDCs γ)

isRedex :: Knowledge -> Expr -> Bool
isRedex γ e = isGoodApp γ e || isIte e
  where
    isIte EIte {} = True
    isIte _       = False


isGoodApp :: Knowledge -> Expr -> Bool
isGoodApp γ e
  | (EVar f, es) <- splitEApp e
  , Just i       <- L.lookup f (knSummary γ)
  = length es >= i
  | otherwise
  = False
<<<<<<< HEAD




=======




>>>>>>> f8ff02ce
getCstr :: M.HashMap SubcId (SimpC a) -> SubcId -> SimpC a
getCstr env cid = Misc.safeLookup "Instantiate.getCstr" cid env

isPleCstr :: AxiomEnv -> SubcId -> SimpC a -> Bool
isPleCstr aenv sid c = isTarget c && M.lookupDefault False sid (aenvExpand aenv)

type EvAccum = S.HashSet (Expr, Expr)

--------------------------------------------------------------------------------
data EvalEnv = EvalEnv
  { evEnv      :: !SymEnv
  , evAccum    :: EvAccum
  , evFuel     :: FuelCount

  -- REST parameters
  , explored   :: Maybe (ExploredTerms RuntimeTerm (OCType Op) IO)
  , restSolver :: Maybe SolverHandle
  }

data FuelCount = FC
  { fcMap :: M.HashMap Symbol Int
  , fcMax :: Maybe Int
  }
  deriving (Show)

defFuelCount :: Config -> FuelCount
defFuelCount cfg = FC mempty (fuel cfg)

type EvalST a = StateT EvalEnv IO a
--------------------------------------------------------------------------------


getAutoRws :: Knowledge -> ICtx -> [AutoRewrite]
getAutoRws γ ctx =
  Mb.fromMaybe [] $ do
    cid <- icSubcId ctx
    M.lookup cid $ knAutoRWs γ

evalOne :: Knowledge -> EvalEnv -> ICtx -> Int -> Expr -> IO (EvAccum, FuelCount)
evalOne γ env ctx i e | i > 0 || null (getAutoRws γ ctx) = do
    ((e', _), st) <- runStateT (eval γ ctx NoRW e) (env { evFuel = icFuel ctx })
    let evAcc' = if (mytracepp ("evalOne: " ++ showpp e) e') == e then evAccum st else S.insert (e, e') (evAccum st)
    return (evAcc', evFuel st)
evalOne γ env ctx _ e | otherwise = do
  env' <- execStateT (evalREST γ ctx rp) (env { evFuel = icFuel ctx })
  return (evAccum env', evFuel env')
  where
    oc :: AbstractOC (OCType Op) Expr IO
    oc = ordConstraints (Mb.fromJust $ restSolver env)

    rp = RP oc [(e, PLE)] constraints
    constraints = foldl go (OC.top oc) []
      where
        go c (t, u) = refine oc c t u


-- | @notGuardedApps e@ yields all the subexpressions that are
-- applications not under an if-then-else, lambda abstraction, type abstraction,
-- type application, or quantifier.
notGuardedApps :: Expr -> [Expr]
notGuardedApps = flip go []
  where
    go e0 acc = case e0 of
      EApp e1 e2 -> e0 : go e1 (go e2 acc)
      PAnd es    -> foldr go acc es
      POr es     -> foldr go acc es
      PAtom _ e1 e2 -> go e1 $ go e2 acc
      PIff e1 e2 -> go e1 $ go e2 acc
      PImp e1 e2 -> go e1 $ go e2 acc
      EBin  _ e1 e2 -> go e1 $ go e2 acc
      PNot e -> go e acc
      ENeg e -> go e acc
      EIte b _ _ -> go b $ e0 : acc
      ECoerc _ _ e -> go e acc
      ECst e _ -> go e acc
      ESym _ -> acc
      ECon _ -> acc
      EVar _ -> acc
      ELam _ _ -> acc
      ETApp _ _ -> acc
      ETAbs _ _ -> acc
      PKVar _ _ -> acc
      PAll _ _ -> acc
      PExist _ _ -> acc
      PGrad{} -> acc

-- | @largestApps e@ yields all the largest subexpressions that are
-- applications not under an if-then-else, lambda abstraction, type abstraction,
-- type application, or quantifier.
largestApps :: Expr -> [Expr]
largestApps = flip go []
  where
    go e0 acc = case e0 of
      EApp _ _ -> e0 : acc
      PAnd es -> foldr go acc es
      POr es -> foldr go acc es
      PAtom _ e1 e2 -> go e1 $ go e2 acc
      PIff e1 e2 -> go e1 $ go e2 acc
      PImp e1 e2 -> go e1 $ go e2 acc
      EBin  _ e1 e2 -> go e1 $ go e2 acc
      PNot e -> go e acc
      ENeg e -> go e acc
      EIte b _ _ -> go b $ e0 : acc
      ECoerc _ _ e -> go e acc
      ECst e _ -> go e acc
      ESym _ -> acc
      ECon _ -> acc
      EVar _ -> e0 : acc
      ELam _ _ -> acc
      ETApp _ _ -> acc
      ETAbs _ _ -> acc
      PKVar _ _ -> acc
      PAll _ _ -> acc
      PExist _ _ -> acc
      PGrad{} -> acc


-- The FuncNormal and RWNormal evaluation strategies are used for REST
-- For example, consider the following function:
--   add(x, y) = if x == 0 then y else add(x - 1, y + 1)
-- And a rewrite rule:
--   forall a, b . add(a,b) -> add(b, a)
-- Then the expression add(t, add(2, 1)) would evaluate under NoRW to:
--   if t == 0 then 3 else add(t - 1, 4)
-- However, under FuncNormal, it would evaluate to: add(t, 3)
-- Thus, FuncNormal could engage the rewrite rule add(t, 3) = add(3, t)


data EvalType =
    NoRW       -- Normal PLE
  | FuncNormal -- REST: Expand function definitions only when the branch can be decided
  | RWNormal   -- REST: Fully Expand Defs in the context of rewriting (similar to NoRW)
  deriving (Eq)

-- Indicates whether or not the evaluation has expanded a function statement
-- into a conditional branch.
-- In this case, rewriting should stop
-- It's unclear whether or not rewriting in either branch makes sense,
-- since one branch could be an ill-formed expression.
newtype FinalExpand = FE Bool deriving (Show)

noExpand :: FinalExpand
noExpand = FE False

expand :: FinalExpand
expand = FE True

mapFE :: (Expr -> Expr) -> (Expr, FinalExpand) -> (Expr, FinalExpand)
mapFE f (e, fe) = (f e, fe)

feVal :: FinalExpand -> Bool
feVal (FE f) = f

feAny :: [FinalExpand] -> FinalExpand
feAny xs = FE $ any id (map feVal xs)

(<|>) :: FinalExpand -> FinalExpand -> FinalExpand
(<|>) (FE True) _ = expand
(<|>) _         f = f


feSeq :: [(Expr, FinalExpand)] -> ([Expr], FinalExpand)
feSeq xs = (map fst xs, feAny (map snd xs))

-- | Unfolds expressions using rewrites and equations.
--
-- Also reduces if-then-else when the boolean condition or the negation can be
-- proved valid. This is the actual implementation of guard-validation-before-unfolding
-- that is described in publications.
--
-- Also folds constants.
--
-- Also adds to the monad state all the subexpressions that have been rewritten
-- as pairs @(original_subexpression, rewritten_subexpression)@.
--
eval :: Knowledge -> ICtx -> EvalType -> Expr -> EvalST (Expr, FinalExpand)
eval _ ctx _ e
  | Just v <- M.lookup e (icSimpl ctx)
  = return (v, noExpand)

eval γ ctx et e =
  do acc <- gets (S.toList . evAccum)
     case L.lookup e acc of
        -- If rewriting, don't lookup, as evAccum may contain loops
        Just e' | null (getAutoRws γ ctx) -> eval γ ctx et e'
        _ -> do
          (e0', fe)  <- go e
          let e' = simplify γ ctx e0'
          if e /= e'
            then
              case et of
                NoRW -> do
                  modify (\st -> st { evAccum = S.insert (traceE (e, e')) (evAccum st) })
                  (e'',  fe') <- eval γ (addConst (e,e') ctx) et e'
                  return (e'', fe <|> fe')
                _ -> return (e', fe)
            else
              return (e, fe)
  where
    addConst (e,e') ctx = if isConstant (knDCs γ) e'
                           then ctx { icSimpl = M.insert e e' $ icSimpl ctx} else ctx
    go (ELam (x,s) e)   = mapFE (ELam (x, s)) <$> eval γ' ctx et e where γ' = γ { knLams = (x, s) : knLams γ }
    go (EIte b e1 e2) = evalIte γ ctx et b e1 e2
    go (ECoerc s t e)   = mapFE (ECoerc s t)  <$> go e
    go e@(EApp _ _)     =
      case splitEApp e of
       (f, es) | et == RWNormal ->
          -- Just evaluate the arguments first, to give rewriting a chance to step in
          -- if necessary
          do
            (es', fe) <- feSeq <$> mapM (eval γ ctx et) es
            r <- if es /= es'
              then return (eApps f es', fe)
              else do
                (f', fe)  <- eval γ ctx et f
                (e', fe') <- evalApp γ ctx f' es et
                return $ (e', fe <|> fe')
            return r
       (f, es) ->
          do
            ((f':es'), fe) <- feSeq <$> mapM (eval γ ctx et) (f:es)
            (e', fe') <- evalApp γ ctx f' es' et
            return $ (e', fe <|> fe')

    go e@(PAtom r e1 e2) = evalBoolOr e (binOp (PAtom r) e1 e2)
    go (ENeg e)         = do (e', fe)  <- eval γ ctx et e
                             return $ ((ENeg e'), fe)
    go (EBin o e1 e2)   = do (e1', fe1) <- eval γ ctx et e1
                             (e2', fe2) <- eval γ ctx et e2
                             return (EBin o e1' e2', fe1 <|> fe2)
    go (ETApp e t)      = mapFE (flip ETApp t) <$> go e
    go (ETAbs e s)      = mapFE (flip ETAbs s) <$> go e
    go e@(PNot e')      = evalBoolOr e (mapFE PNot <$> go e')
    go e@(PImp e1 e2)   = evalBoolOr e (binOp PImp e1 e2)
    go e@(PIff e1 e2)   = evalBoolOr e (binOp PIff e1 e2)
    go e@(PAnd es)      = evalBoolOr e (efAll PAnd (go  <$$> es))
    go e@(POr es)       = evalBoolOr e (efAll POr (go <$$> es))
    go e                = return (e, noExpand)

    binOp f e1 e2 = do
      (e1', fe1) <- go e1
      (e2', fe2) <- go e2
      return (f e1' e2', fe1 <|> fe2)

    efAll f mes = do
      xs <- mes
      let (xs', fe) = feSeq xs
      return (f xs', fe)

    evalBoolOr :: Expr -> EvalST (Expr, FinalExpand) -> EvalST (Expr, FinalExpand)
    evalBoolOr ee fallback = do
      b <- evalBool γ ee
      case b of
        Just r  -> return (r, noExpand)
        Nothing -> fallback

data RESTParams oc = RP
  { oc   :: AbstractOC oc Expr IO
  , path :: [(Expr, TermOrigin)]
  , c    :: oc
  }

getANFSubs :: Expr -> [(Symbol, Expr)]
getANFSubs (PAnd es)                                   = concatMap getANFSubs es
getANFSubs (EEq lhs rhs) | (EVar v) <- unElab lhs
                           , anfPrefix `isPrefixOfSym` v = [(v, unElab rhs)]
getANFSubs (EEq lhs rhs) | (EVar v) <- unElab rhs
                           , anfPrefix `isPrefixOfSym` v = [(v, unElab lhs)]
getANFSubs _                                           = []

-- Reverse the ANF transformation
deANF :: ICtx -> Expr -> Expr
deANF ctx e = subst' e where
  ints  = concatMap getANFSubs (S.toList $ icANFs ctx)
  ints' = map go (L.groupBy (\x y -> fst x == fst y) $ L.sortOn fst $ L.nub ints) where
    go ([(t, u)]) = (t, u)
    go ts         = (fst (head ts), getBest (map snd ts))
  su          = Su (M.fromList ints')
  subst' ee =
    let
      ee' = subst su ee
    in
      if ee == ee'
        then ee
        else subst' ee'

  getBest ts | Just t <- L.find isVar ts = t
    where
      -- Hack : Vars starting with ds_ are probably constants
      isVar (EVar t) = not $ Tx.isPrefixOf "ds_" (symbolText t)
      isVar _        = False

  -- If the only match is a ds_ var, use it
  getBest ts | Just t <- L.find isVar ts = t
    where
      isVar (EVar _) = True
      isVar _        = False

  getBest ts | otherwise = head ts

-- |
-- Adds to the monad state all the subexpressions that have been rewritten
-- as pairs @(original_subexpression, rewritten_subexpression)@.
--
-- Also folds constants.
--
-- The main difference with 'eval' is that 'evalREST' takes into account
-- autorewrites.
--
evalREST :: Knowledge -> ICtx -> RESTParams (OCType Op) -> EvalST ()
evalREST _ ctx rp
  | pathExprs <- map fst (mytracepp "EVAL1: path" $ path rp)
  , e         <- last pathExprs
  , Just v    <- M.lookup e (icSimpl ctx)
  = when (v /= e) $ modify (\st -> st { evAccum = S.insert (e, v) (evAccum st)})

evalREST γ ctx rp =
  do
    Just exploredTerms <- gets explored
    se <- liftIO (shouldExploreTerm exploredTerms e)
    when se $ do
      possibleRWs <- getRWs
      rws <- notVisitedFirst exploredTerms <$> filterM (liftIO . allowed) possibleRWs
      (e', FE fe) <- do
        r@(ec, _) <- eval γ ctx FuncNormal e
        if ec /= e
          then return r
          else eval γ ctx RWNormal e

      let evalIsNewExpr = e' `L.notElem` pathExprs
      let exprsToAdd    = [e' | evalIsNewExpr]  ++ map fst rws
      let evAccum'      = S.fromList $ map (e,) $ exprsToAdd

      modify (\st ->
                st {
                  evAccum  = S.union evAccum' (evAccum st)
                , explored = Just $ ET.insert
                  (convert e)
                  (c rp)
                  (S.insert (convert e') $ S.fromList (map (convert . fst) possibleRWs))
                  (Mb.fromJust $ explored st)
                })

      when evalIsNewExpr $
        if fe && any isRW (path rp)
          then eval γ (addConst (e, e')) NoRW e' >> return ()
          else evalREST γ (addConst (e, e')) (rpEval e')

      mapM_ (\rw -> evalREST γ ctx (rpRW rw)) rws
  where
    shouldExploreTerm et e =
      case rwTerminationOpts rwArgs of
        RWTerminationCheckDisabled -> return $ not $ visited (convert e) et
        RWTerminationCheckEnabled  -> shouldExplore (convert e) (c rp) et

    allowed (rwE, _) | rwE `elem` pathExprs = return False
    allowed (_, c)   | otherwise = termCheck c
    termCheck c = passesTerminationCheck (oc rp) rwArgs c

    notVisitedFirst et rws =
      let
        (v, nv) = L.partition (\(e, _) -> visited (convert e) et) rws
      in
        nv ++ v

    rpEval e' =
      let
        c' =
          if any isRW (path rp)
            then refine (oc rp) (c rp) e e'
            else c rp

      in
        rp{path = path rp ++ [(e', PLE)], c = c'}

    isRW (_, r) = r == RW

    rpRW (e', c') = rp{path = path rp ++ [(e', RW)], c = c' }

    pathExprs       = map fst (mytracepp "EVAL2: path" $ path rp)
    e               = last pathExprs
    autorws         = getAutoRws γ ctx

    rwArgs = RWArgs (isValid γ) $ knRWTerminationOpts γ

    getRWs =
      do
        ok <- if (isRW $ last (path rp)) then (return True) else (liftIO $ termCheck (c rp))
        if ok
          then
            do
              let e'         = deANF ctx e
              let getRW e ar = getRewrite (oc rp) rwArgs (c rp) e ar
              let getRWs' s  = Mb.catMaybes <$> mapM (liftIO . runMaybeT . getRW s) autorws
              concat <$> mapM getRWs' (subExprs e')
          else return []

    addConst (e,e') = if isConstant (knDCs γ) e'
                      then ctx { icSimpl = M.insert e e' $ icSimpl ctx} else ctx

(<$$>) :: (Monad m) => (a -> m b) -> [a] -> m [b]
f <$$> xs = f Misc.<$$> xs


-- | @evalApp kn ctx e es@ unfolds expressions in @eApps e es@ using rewrites
-- and equations
evalApp :: Knowledge -> ICtx -> Expr -> [Expr] -> EvalType -> EvalST (Expr, FinalExpand)
evalApp γ ctx (EVar f) es et
  | Just eq <- Map.lookup f (knAms γ)
  , length (eqArgs eq) <= length es
  = do
       env  <- gets (seSort . evEnv)
       okFuel <- checkFuel f
       if okFuel && et /= FuncNormal
         then do
                useFuel f
                let (es1,es2) = splitAt (length (eqArgs eq)) es
                shortcut (substEq env eq es1) es2 -- TODO:FUEL this is where an "unfolding" happens, CHECK/BUMP counter
         else return $ (eApps (EVar f) es, noExpand)
  where
    shortcut (EIte i e1 e2) es2 = do
      (b, _) <- eval γ ctx et i
      b'  <- liftIO $ (mytracepp ("evalEIt POS " ++ showpp (i, b)) <$> isValid γ b)
      nb' <- liftIO $ (mytracepp ("evalEIt NEG " ++ showpp (i, PNot b)) <$> isValid γ (PNot b))
      r <- if b'
        then shortcut e1 es2
        else if nb' then shortcut e2 es2
        else return $ (eApps (EIte b e1 e2) es2, expand)
      return r
    shortcut e' es2 = return $ (eApps e' es2, noExpand)

evalApp γ _ (EVar f) (e:es) _
  | (EVar dc, as) <- splitEApp e
  , Just rws <- Map.lookup dc (knSims γ)
  , Just rw <- L.find (\rw -> smName rw == f) rws
  , length as == length (smArgs rw)
  = return (eApps (subst (mkSubst $ zip (smArgs rw) as) (smBody rw)) es, noExpand)

evalApp _ _ e es _
  = return $ (eApps e es, noExpand)

--------------------------------------------------------------------------------
-- | 'substEq' unfolds or instantiates an equation at a particular list of
--   argument values. We must also substitute the sort-variables that appear
--   as coercions. See tests/proof/ple1.fq
--------------------------------------------------------------------------------
substEq :: SEnv Sort -> Equation -> [Expr] -> Expr
substEq env eq es = subst su (substEqCoerce env eq es)
  where su = mkSubst $ zip (eqArgNames eq) es

substEqCoerce :: SEnv Sort -> Equation -> [Expr] -> Expr
substEqCoerce env eq es = Vis.applyCoSub coSub $ eqBody eq
  where
    ts    = snd    <$> eqArgs eq
    sp    = panicSpan "mkCoSub"
    eTs   = sortExpr sp env <$> es
    coSub = mkCoSub env eTs ts

mkCoSub :: SEnv Sort -> [Sort] -> [Sort] -> Vis.CoSub
mkCoSub env eTs xTs = M.fromList [ (x, unite ys) | (x, ys) <- Misc.groupList xys ]
  where
    unite ts    = Mb.fromMaybe (uError ts) (unifyTo1 senv ts)
    senv        = mkSearchEnv env
    uError ts   = panic ("mkCoSub: cannot build CoSub for " ++ showpp xys ++ " cannot unify " ++ showpp ts)
    xys         = Misc.sortNub $ concat $ zipWith matchSorts _xTs _eTs
    (_xTs,_eTs) = (xTs, eTs)

matchSorts :: Sort -> Sort -> [(Symbol, Sort)]
matchSorts s1 s2 = go s1 s2
  where
    go (FObj x)      {-FObj-} y    = [(x, y)]
    go (FAbs _ t1)   (FAbs _ t2)   = go t1 t2
    go (FFunc s1 t1) (FFunc s2 t2) = go s1 s2 ++ go t1 t2
    go (FApp s1 t1)  (FApp s2 t2)  = go s1 s2 ++ go t1 t2
    go _             _             = []

--------------------------------------------------------------------------------

eqArgNames :: Equation -> [Symbol]
eqArgNames = map fst . eqArgs

evalBool :: Knowledge -> Expr -> EvalST (Maybe Expr)
evalBool γ e = do
  bt <- liftIO $ isValid γ e
  if bt then return $ Just PTrue
   else do
    bf <- liftIO $ isValid γ (PNot e)
    if bf then return $ Just PFalse
          else return Nothing

evalIte :: Knowledge -> ICtx -> EvalType -> Expr -> Expr -> Expr -> EvalST (Expr, FinalExpand)
evalIte γ ctx et b0 e1 e2 = do
  (b, fe) <- eval γ ctx et b0
  b'  <- liftIO $ (mytracepp ("evalEIt POS " ++ showpp b) <$> isValid γ b)
  nb' <- liftIO $ (mytracepp ("evalEIt NEG " ++ showpp (PNot b)) <$> isValid γ (PNot b))
  if b'
    then return (e1, noExpand)
    else if nb' then return $ (e2, noExpand)
    else return $ (EIte b e1 e2, fe)

--------------------------------------------------------------------------------
-- | Knowledge (SMT Interaction)
--------------------------------------------------------------------------------
data Knowledge = KN
  { knSims              :: Map Symbol [Rewrite]   -- ^ Rewrites rules came from match and data type definitions
                                                  --   They are grouped by the data constructor that they unfold
  , knAms               :: Map Symbol Equation -- ^ All function definitions
  , knContext           :: SMT.Context
  , knPreds             :: SMT.Context -> [(Symbol, Sort)] -> Expr -> IO Bool
  , knLams              :: ![(Symbol, Sort)]
  , knSummary           :: ![(Symbol, Int)]     -- ^ summary of functions to be evaluates (knSims and knAsms) with their arity
  , knDCs               :: !(S.HashSet Symbol)  -- ^ data constructors drawn from Rewrite
  , knSels              :: !SelectorMap
  , knConsts            :: !ConstDCMap
  , knAutoRWs           :: M.HashMap SubcId [AutoRewrite]
  , knRWTerminationOpts :: RWTerminationOpts
  }

isValid :: Knowledge -> Expr -> IO Bool
isValid γ e = do
  contra <- knPreds γ (knContext γ) (knLams γ) PFalse
  if contra
    then return False
    else knPreds γ (knContext γ) (knLams γ) e

knowledge :: Config -> SMT.Context -> SInfo a -> Knowledge
knowledge cfg ctx si = KN
  { knSims                     = Map.fromListWith (++) [ (smDC rw, [rw]) | rw <- sims]
  , knAms                      = Map.fromList [(eqName eq, eq) | eq <- aenvEqs aenv]
  , knContext                  = ctx
  , knPreds                    = askSMT  cfg
  , knLams                     = []
  , knSummary                  =    ((\s -> (smName s, 1)) <$> sims)
                                 ++ ((\s -> (eqName s, length (eqArgs s))) <$> aenvEqs aenv)
                                 ++ rwSyms
  , knDCs                      = S.fromList (smDC <$> sims)
  , knSels                     = Mb.catMaybes $ map makeSel  sims
  , knConsts                   = Mb.catMaybes $ map makeCons sims
  , knAutoRWs                  = aenvAutoRW aenv
  , knRWTerminationOpts        =
      if (rwTerminationCheck cfg)
      then RWTerminationCheckEnabled
      else RWTerminationCheckDisabled
  }
  where
    sims = aenvSimpl aenv
    aenv = ae si

    inRewrites :: Symbol -> Bool
    inRewrites e =
      let
        syms = Mb.catMaybes $ map (lhsHead . arLHS) $ concat $ M.elems $ aenvAutoRW aenv
      in
        e `L.elem` syms

    lhsHead :: Expr -> Maybe Symbol
    lhsHead e | (EVar f, _) <- splitEApp e = Just f
    lhsHead _ | otherwise = Nothing


    rwSyms = filter (inRewrites . fst) $ map toSum (toListSEnv (gLits si))
      where
        toSum (sym, sort)      = (sym, getArity sort)

        getArity (FFunc _ rhs) = 1 + getArity rhs
        getArity _             = 0



    makeCons rw
      | null (syms $ smBody rw)
      = Just (smName rw, (smDC rw, smBody rw))
      | otherwise
      = Nothing

    makeSel rw
      | EVar x <- smBody rw
      = (smName rw,) . (smDC rw,) <$> L.elemIndex x (smArgs rw)
      | otherwise
      = Nothing

askSMT :: Config -> SMT.Context -> [(Symbol, Sort)] -> Expr -> IO Bool
askSMT cfg ctx bs e
--   | isContraPred e     = return False
  | isTautoPred  e     = return True
  | null (Vis.kvarsExpr e) = SMT.checkValidWithContext ctx [] PTrue e'
  | otherwise          = return False
  where
    e'                 = toSMT "askSMT" cfg ctx bs e

toSMT :: String ->  Config -> SMT.Context -> [(Symbol, Sort)] -> Expr -> Pred
toSMT msg cfg ctx bs e = defuncAny cfg senv . elaborate "makeKnowledge" (elabEnv bs) . mytracepp ("toSMT from " ++ msg ++ showpp e)
                          $ e
  where
    elabEnv      = insertsSymEnv senv
    senv         = SMT.ctxSymEnv ctx


--------------------------------------------------------------------------------
--------------------------------------------------------------------------------
--------------------------------------------------------------------------------

withCtx :: Config -> FilePath -> SymEnv -> (SMT.Context -> IO a) -> IO a
withCtx cfg file env k = do
  ctx <- SMT.makeContextWithSEnv cfg file env
  _   <- SMT.smtPush ctx
  res <- k ctx
  _   <- SMT.cleanupContext ctx
  return res


-- (sel_i, D, i), meaning sel_i (D x1 .. xn) = xi,
-- i.e., sel_i selects the ith value for the data constructor D
type SelectorMap = [(Symbol, (Symbol, Int))]
type ConstDCMap = [(Symbol, (Symbol, Expr))]

-- ValueMap maps expressions to constants (including data constructors)
type ConstMap = M.HashMap Expr Expr
type LDataCon = Symbol              -- Data Constructors

isSimplification :: S.HashSet LDataCon -> (Expr,Expr) -> Bool
isSimplification dcs (_,c) = isConstant dcs c


isConstant :: S.HashSet LDataCon -> Expr -> Bool
isConstant dcs e = S.null (S.difference (exprSymbolsSet e) dcs)

class Simplifiable a where
  simplify :: Knowledge -> ICtx -> a -> a


instance Simplifiable Expr where
  simplify γ ictx e = mytracepp ("simplification of " ++ showpp e) $ fix (Vis.mapExprOnExpr tx) e
    where
      fix f e = if e == e' then e else fix f e' where e' = f e
      tx e
        | Just e' <- M.lookup e (icSimpl ictx)
        = e'
      tx (EBin bop e1 e2) = applyConstantFolding bop e1 e2
      tx (ENeg e)         = applyConstantFolding Minus (ECon (I 0)) e
      tx (EApp (EVar f) a)
        | Just (dc, c)  <- L.lookup f (knConsts γ)
        , (EVar dc', _) <- splitEApp a
        , dc == dc'
        = c
      tx (EIte b e1 e2)
        | isTautoPred b  = e1
        | isContraPred b = e2
      tx (ECoerc s t e)
        | s == t = e
      tx (EApp (EVar f) a)
        | Just (dc, i)  <- L.lookup f (knSels γ)
        , (EVar dc', es) <- splitEApp a
        , dc == dc'
        = es!!i
      tx e = e

applyConstantFolding :: Bop -> Expr -> Expr -> Expr
applyConstantFolding bop e1 e2 =
  case (e1, e2) of
    ((ECon (R left)), (ECon (R right))) ->
      Mb.fromMaybe e (cfR bop left right)
    ((ECon (R left)), (ECon (I right))) ->
      Mb.fromMaybe e (cfR bop left (fromIntegral right))
    ((ECon (I left)), (ECon (R right))) ->
      Mb.fromMaybe e (cfR bop (fromIntegral left) right)
    ((ECon (I left)), (ECon (I right))) ->
      Mb.fromMaybe e (cfI bop left right)
    _ -> e
  where

    e = EBin bop e1 e2

    getOp :: Num a => Bop -> Maybe (a -> a -> a)
    getOp Minus    = Just (-)
    getOp Plus     = Just (+)
    getOp Times    = Just (*)
    getOp RTimes   = Just (*)
    getOp _        = Nothing

    cfR :: Bop -> Double -> Double -> Maybe Expr
    cfR bop left right = fmap go (getOp' bop)
      where
        go f = ECon $ R $ f left right

        getOp' Div      = Just (/)
        getOp' RDiv     = Just (/)
        getOp' op       = getOp op

    cfI :: Bop -> Integer -> Integer -> Maybe Expr
    cfI bop left right = fmap go (getOp' bop)
      where
        go f = ECon $ I $ f left right

        getOp' Mod = Just mod
        getOp' op  = getOp op



<<<<<<< HEAD
=======
class Normalizable a where
  normalize :: a -> a

instance Normalizable (GInfo c a) where
  normalize si = si {ae = normalize $ ae si}

instance Normalizable AxiomEnv where
  normalize aenv = aenv { aenvEqs   = mytracepp "aenvEqs"  (normalize <$> aenvEqs   aenv)
                        , aenvSimpl = mytracepp "aenvSimpl" (normalize <$> aenvSimpl aenv) }

instance Normalizable Rewrite where
  normalize rw = rw { smArgs = xs', smBody = normalizeBody (smName rw) $ subst su $ smBody rw }
    where
      su  = mkSubst $ zipWith (\x y -> (x,EVar y)) xs xs'
      xs  = smArgs rw
      xs' = zipWith mkSymbol xs [0..]
      mkSymbol x i = x `suffixSymbol` intSymbol (smName rw) i


instance Normalizable Equation where
  normalize eq = eq {eqArgs = zip xs' ss, eqBody = normalizeBody (eqName eq) $ subst su $ eqBody eq }
    where
      su      = mkSubst $ zipWith (\x y -> (x,EVar y)) xs xs'
      (xs,ss) = unzip (eqArgs eq)
      xs'     = zipWith mkSymbol xs [0..]
      mkSymbol x i = x `suffixSymbol` intSymbol (eqName eq) i


normalizeBody :: Symbol -> Expr -> Expr
normalizeBody f = go
  where
    go e
      | any (== f) (syms e)
      = go' e
    go e
      = e

    go' (PAnd [PImp c e1,PImp (PNot c') e2])
      | c == c' = EIte c e1 (go' e2)
    go' e = e

_splitBranches :: Symbol -> Expr -> [(Expr, Expr)]
_splitBranches f = go
  where
    go (PAnd es)
      | any (== f) (syms es)
      = go' <$> es
    go e
      = [(PTrue, e)]

    go' (PImp c e) = (c, e)
    go' e          = (PTrue, e)
>>>>>>> f8ff02ce

-- -- TODO:FUEL Config
-- maxFuel :: Int
-- maxFuel = 11

useFuel :: Symbol -> EvalST ()
useFuel f = do
  modify (\st -> st { evFuel = useFuelCount f (evFuel st) })

useFuelCount :: Symbol -> FuelCount -> FuelCount
useFuelCount f fc = fc { fcMap = M.insert f (k + 1) m }
  where
    k             = M.lookupDefault 0 f m
    m             = fcMap fc

checkFuel :: Symbol -> EvalST Bool
checkFuel f = do
  fc <- gets evFuel
  case (M.lookup f (fcMap fc), fcMax fc) of
    (Just fk, Just n) -> pure (fk <= n)
    _                 -> pure True<|MERGE_RESOLUTION|>--- conflicted
+++ resolved
@@ -95,10 +95,6 @@
     file   = srcFile cfg ++ ".evals"
     sEnv   = symbolEnv cfg fi
     aEnv   = ae fi
-<<<<<<< HEAD
-=======
-    fi     = normalize fi'
->>>>>>> f8ff02ce
 
 savePLEEqualities :: Config -> SInfo a -> InstRes -> IO ()
 savePLEEqualities cfg fi res = when (save cfg) $ do
@@ -428,17 +424,12 @@
   = length es >= i
   | otherwise
   = False
-<<<<<<< HEAD
-
-
-
-
-=======
-
-
-
-
->>>>>>> f8ff02ce
+
+
+
+
+
+
 getCstr :: M.HashMap SubcId (SimpC a) -> SubcId -> SimpC a
 getCstr env cid = Misc.safeLookup "Instantiate.getCstr" cid env
 
@@ -1138,62 +1129,6 @@
 
 
 
-<<<<<<< HEAD
-=======
-class Normalizable a where
-  normalize :: a -> a
-
-instance Normalizable (GInfo c a) where
-  normalize si = si {ae = normalize $ ae si}
-
-instance Normalizable AxiomEnv where
-  normalize aenv = aenv { aenvEqs   = mytracepp "aenvEqs"  (normalize <$> aenvEqs   aenv)
-                        , aenvSimpl = mytracepp "aenvSimpl" (normalize <$> aenvSimpl aenv) }
-
-instance Normalizable Rewrite where
-  normalize rw = rw { smArgs = xs', smBody = normalizeBody (smName rw) $ subst su $ smBody rw }
-    where
-      su  = mkSubst $ zipWith (\x y -> (x,EVar y)) xs xs'
-      xs  = smArgs rw
-      xs' = zipWith mkSymbol xs [0..]
-      mkSymbol x i = x `suffixSymbol` intSymbol (smName rw) i
-
-
-instance Normalizable Equation where
-  normalize eq = eq {eqArgs = zip xs' ss, eqBody = normalizeBody (eqName eq) $ subst su $ eqBody eq }
-    where
-      su      = mkSubst $ zipWith (\x y -> (x,EVar y)) xs xs'
-      (xs,ss) = unzip (eqArgs eq)
-      xs'     = zipWith mkSymbol xs [0..]
-      mkSymbol x i = x `suffixSymbol` intSymbol (eqName eq) i
-
-
-normalizeBody :: Symbol -> Expr -> Expr
-normalizeBody f = go
-  where
-    go e
-      | any (== f) (syms e)
-      = go' e
-    go e
-      = e
-
-    go' (PAnd [PImp c e1,PImp (PNot c') e2])
-      | c == c' = EIte c e1 (go' e2)
-    go' e = e
-
-_splitBranches :: Symbol -> Expr -> [(Expr, Expr)]
-_splitBranches f = go
-  where
-    go (PAnd es)
-      | any (== f) (syms es)
-      = go' <$> es
-    go e
-      = [(PTrue, e)]
-
-    go' (PImp c e) = (c, e)
-    go' e          = (PTrue, e)
->>>>>>> f8ff02ce
-
 -- -- TODO:FUEL Config
 -- maxFuel :: Int
 -- maxFuel = 11
