{-# LANGUAGE FlexibleInstances  #-}
{-# LANGUAGE TupleSections      #-}

module Language.Fixpoint.Solver.Solution
        ( -- * Create and Update Solution
          init, update

          -- * Lookup Solution
        , lhsPred
        , noKvars

        )
where

import           Control.Parallel.Strategies
import           Control.Arrow (second)
import qualified Data.HashSet                   as S
import qualified Data.HashMap.Strict            as M
import qualified Data.List                      as L
import           Data.Maybe                     (maybeToList, isNothing)
import           Data.Monoid                    ((<>))
import           Data.Either                    (lefts, rights)
-- import           Language.Fixpoint.Utils.Files
-- import           Language.Fixpoint.Types.Config
-- import           Language.Fixpoint.Graph
import           Language.Fixpoint.Types.PrettyPrint ()
import           Language.Fixpoint.Types.Visitor      as V
import qualified Language.Fixpoint.SortCheck          as So
import           Language.Fixpoint.Misc
import qualified Language.Fixpoint.Types              as F
import           Language.Fixpoint.Types.Constraints hiding (ws, bs)
import           Prelude                        hiding (init, lookup)

-- DEBUG
-- import Text.Printf (printf)
import           Debug.Trace (trace)

--------------------------------------------------------------------------------
-- | Expanded or Instantiated Qualifier ----------------------------------------
--------------------------------------------------------------------------------

-- mkJVar :: F.Expr -> QBind
-- mkJVar p = [F.EQL dummyQual p []]

-- dummyQual :: F.Qualifier
-- dummyQual = F.Q F.nonSymbol [] F.PFalse (F.dummyPos "")

--------------------------------------------------------------------------------
-- | Update Solution -----------------------------------------------------------
--------------------------------------------------------------------------------
update :: Solution -> [F.KVar] -> [(F.KVar, F.EQual)] -> (Bool, Solution)
-------------------------------------------------------------------------
update s ks kqs = {- tracepp msg -} (or bs, s')
  where
    kqss        = groupKs ks kqs
    (bs, s')    = folds update1 s kqss
    -- msg         = printf "ks = %s, s = %s" (showpp ks) (showpp s)

folds   :: (a -> b -> (c, a)) -> a -> [b] -> ([c], a)
folds f b = L.foldl' step ([], b)
  where
     step (cs, acc) x = (c:cs, x')
       where
         (c, x')      = f acc x

groupKs :: [F.KVar] -> [(F.KVar, F.EQual)] -> [(F.KVar, QBind)]
groupKs ks kqs = M.toList $ groupBase m0 kqs
  where
    m0         = M.fromList $ (,[]) <$> ks

update1 :: Solution -> (F.KVar, QBind) -> (Bool, Solution)
update1 s (k, qs) = (change, solInsert k qs s)
  where
    oldQs         = F.solLookupQBind s k
    change        = length oldQs /= length qs

--------------------------------------------------------------------------------
-- | Initial Solution (from Qualifiers and WF constraints) ---------------------
--------------------------------------------------------------------------------
init :: F.SInfo a -> S.HashSet F.KVar -> Solution
--------------------------------------------------------------------------------
init si ks = F.solFromList keqs []
  where
    keqs   = map (refine si qs) ws `using` parList rdeepseq
    qs     = F.quals si
    ws     = [ w | (k, w) <- M.toList (F.ws si), k `S.member` ks]

--------------------------------------------------------------------------------
refine :: F.SInfo a
       -> [F.Qualifier]
       -> F.WfC a
       -> (F.KVar, QBind)
<<<<<<< HEAD
--------------------------------------------------------------------------------
refine fi qs w = refineK env qs $ F.wrft w
=======
--------------------------------------------------------------------
refine fi qs w = refineK (allowHOquals fi) env qs $ F.wrft w
>>>>>>> 329e8736
  where
    env        = wenv <> genv
    wenv       = F.sr_sort <$> F.fromListSEnv (F.envCs (F.bs fi) (F.wenv w))
    genv       = F.lits fi

refineK :: Bool -> F.SEnv F.Sort -> [F.Qualifier] -> (F.Symbol, F.Sort, F.KVar) -> (F.KVar, QBind)
refineK ho env qs (v, t, k) = {- tracepp msg -} (k, eqs')
   where
    eqs                  = instK ho env v t qs
    eqs'                 = filter (okInst env v t) eqs
    -- msg                  = printf "refineK: k = %s, eqs = %s" (showpp k) (showpp eqs)

<<<<<<< HEAD
--------------------------------------------------------------------------------
instK :: F.SEnv F.Sort
=======
--------------------------------------------------------------------
instK :: Bool
      -> F.SEnv F.Sort
>>>>>>> 329e8736
      -> F.Symbol
      -> F.Sort
      -> [F.Qualifier]
      -> QBind
<<<<<<< HEAD
--------------------------------------------------------------------------------
instK env v t = unique . concatMap (instKQ env v t)
=======
--------------------------------------------------------------------
instK ho env v t = unique . concatMap (instKQ ho env v t)
>>>>>>> 329e8736
  where
    unique = L.nubBy ((. F.eqPred) . (==) . F.eqPred)

instKQ :: Bool
       -> F.SEnv F.Sort
       -> F.Symbol
       -> F.Sort
       -> F.Qualifier
       -> QBind
instKQ ho env v t q
  = do (su0, v0) <- candidates senv [(t, [v])] qt
       xs        <- match senv tyss [v0] (So.apply su0 <$> qts)
       return     $ F.eQual q (reverse xs)
    where
       qt : qts   = snd <$> F.q_params q
       tyss       = instCands ho env
       senv       = (`F.lookupSEnvWithDistance` env)

instCands :: Bool -> F.SEnv F.Sort -> [(F.Sort, [F.Symbol])]
instCands ho env = filter isOk tyss
  where
    tyss      = groupList [(t, x) | (x, t) <- xts]
    isOk      = if ho then const True else isNothing . F.functionSort . fst
    xts       = F.toListSEnv env

match :: So.Env -> [(F.Sort, [F.Symbol])] -> [F.Symbol] -> [F.Sort] -> [[F.Symbol]]
match env tyss xs (t : ts)
  = do (su, x) <- candidates env tyss t
       match env tyss (x : xs) (So.apply su <$> ts)
match _   _   xs []
  = return xs

--------------------------------------------------------------------------------
candidates :: So.Env -> [(F.Sort, [F.Symbol])] -> F.Sort -> [(So.TVSubst, F.Symbol)]
--------------------------------------------------------------------------------
candidates env tyss tx
  = [(su, y) | (t, ys) <- tyss
             , su      <- maybeToList $ So.unifyFast mono env tx t
             , y       <- ys                                   ]
  where
    mono = So.isMono tx

--------------------------------------------------------------------------------
okInst :: F.SEnv F.Sort -> F.Symbol -> F.Sort -> F.EQual -> Bool
--------------------------------------------------------------------------------
okInst env v t eq = isNothing tc
  where
    sr            = F.RR t (F.Reft (v, p))
    p             = F.eqPred eq
    tc            = So.checkSorted env sr


--------------------------------------------------------------------------------
-- | Predicate corresponding to LHS of constraint in current solution
--------------------------------------------------------------------------------
lhsPred :: F.SolEnv -> F.Solution -> F.SimpC a -> F.Expr
--------------------------------------------------------------------------------
lhsPred be s c = {- F.tracepp msg $ -} fst $ apply g s bs
  where
    g          = (ci, be, bs)
    bs         = F.senv c
    ci         = sid c
    -- msg        = "LhsPred for id = " ++ show (sid c)

type Cid         = Maybe Integer
type CombinedEnv = (Cid, F.SolEnv, F.IBindEnv)
type ExprInfo    = (F.Expr, KInfo)
type KVSub       = (F.KVar, F.Subst)

apply :: CombinedEnv -> Solution -> F.IBindEnv -> ExprInfo
apply g s bs  = (F.pAnd (pks : ps), kI)
  where
    (pks, kI) = applyKVars g s ks  -- RJ: switch to applyKVars' to revert to old behavior
    (ks, ps)  = mapEither exprKind es
    es        = concatMap (bindExprs g) (F.elemsIBindEnv bs)

exprKind :: F.Expr -> Either KVSub F.Expr
exprKind (F.PKVar k su) = Left  (k, su)
exprKind p              = Right p

bindExprs :: CombinedEnv -> F.BindId -> [F.Expr]
bindExprs (_,be,_) i = [p `F.subst1` (v, F.eVar x) | F.Reft (v, p) <- rs ]
  where
    (x, sr)          = F.lookupBindEnv i (F.soeBinds be)
    rs               = F.reftConjuncts $ F.sr_reft sr

<<<<<<< HEAD
applyKVars :: CombinedEnv -> Solution -> [KVSub] -> ExprInfo
applyKVars g s = mrExprInfos (applyPack g s) F.pAnd mconcat . packKVars g
  where
    applyPack :: CombinedEnv -> Solution -> [KVSub] -> ExprInfo
    applyPack g s kvs = case packable s kvs of
      Nothing       -> applyKVars' g s kvs
      Just (p, [])  -> (p, mempty)
      Just (p, kcs) -> applyPackCubes g s p kcs -- $ tr kvs kcs
    _tr kvs kcs
       | length kvs > 1 = trace ("PACKING" ++ F.showpp kvs) kcs
       | otherwise      = kcs
=======
applyExpr :: CombinedEnv -> Solution -> F.Expr -> ExprInfo
applyExpr g s (F.PKVar k su)
  | kI == mempty =                 (e, kI)
  | otherwise    = {- trace msg -} (e, kI)
  where
    _msg     = "applyKVar: " ++ show k ++ " info =" ++ show kI
    (e, kI) = applyKVar g s k su
>>>>>>> 329e8736

--------------------------------------------------------------------------------
applyPackCubes :: CombinedEnv -> Solution -> F.Expr -> ListNE (KVSub, F.Cube) -> ExprInfo
--------------------------------------------------------------------------------
applyPackCubes g s p kcs = mrExprInfos (applyPackCube g'' s) conjF catF kcs
  where
    conjF                = (p &.&) . conjCube yts'' p''
    catF kIs             = mconcat (kI : kIs)
    yts''                = symSorts g bs''
    (p'', kI)            = apply g'' s bs''
    g''                  = addCEnv g bs''
    bs''                 = foldr1 F.intersectionIBindEnv bs's
    bs's                 = [ delCEnv bs g | bs <- F.cuBinds . snd <$> kcs ]

conjCube :: Binders -> F.Pred -> [(Binders, F.Pred, F.Pred)] -> F.Pred
conjCube yts'' p'' z     = foldr wrap inP xtSuPs
  where
    wrap (xts, suP) q    = F.pExist xts (suP &.& q)
    xtSuPs               = [ (xts, psu) | (xts, psu, _) <- z ]
    inP                  = F.pExist yts'' (F.pAnd (p'' : (thd3 <$> z)))

applyPackCube :: CombinedEnv
              -> Solution
              -> (KVSub, F.Cube)
              -> ((Binders, F.Pred, F.Pred), KInfo)
applyPackCube g s kc = cubePredExc g s (F.tracepp "applyPackCube" k) su c bs'
  where
    ((k, su), c)     = kc
    bs'              = delCEnv bs g
    bs               = F.cuBinds c

applyKVars' :: CombinedEnv -> Solution -> [KVSub] -> ExprInfo
applyKVars' g s = mrExprInfos (applyKVar g s) F.pAnd mconcat

applyKVar :: CombinedEnv -> Solution -> KVSub -> ExprInfo
applyKVar g s (k, su) = case F.solLookup s ({- F.tracepp "solLookup:applyKVar" -} k) of
  Left cs   -> hypPred g s k su cs
  Right eqs -> (qBindPred su eqs, mempty) -- TODO: don't initialize kvars that have a hyp solution

hypPred :: CombinedEnv -> Solution -> F.KVar -> F.Subst -> F.Hyp  -> ExprInfo
hypPred g s k su = mrExprInfos (cubePred g s k su) F.pOr mconcatPlus


{- | `cubePred g s k su c` returns the predicate for

        (k . su)

      defined by using cube

        c := [b1,...,bn] |- (k . su')

      in the binder environment `g`.

        bs' := the subset of "extra" binders in [b1...bn] that are *not* in `g`
        p'  := the predicate corresponding to the "extra" binders

 -}

(&.&) :: F.Pred -> F.Pred -> F.Pred
(&.&) p q = F.pAnd [p, q]

cubePred :: CombinedEnv -> Solution -> F.KVar -> F.Subst -> F.Cube -> ExprInfo
cubePred g s k su c   = ( F.pExist xts (psu &.& p) , kI )
  where
    ((xts,psu,p), kI) = cubePredExc g s k su c bs'
    bs'               = delCEnv bs g
    bs                = F.cuBinds c

type Binders = [(F.Symbol, F.Sort)]

-- | @cubePredExc@ computes the predicate for the subset of binders bs'.
--   The output is a tuple, `(xts, psu, p, kI)` such that the actual predicate
--   we want is `Exists xts.(psu /\ p)`.

cubePredExc :: CombinedEnv -> Solution -> F.KVar -> F.Subst -> F.Cube -> F.IBindEnv
            -> ((Binders, F.Pred, F.Pred), KInfo)

cubePredExc g s k su c bs' = (cubeP, extendKInfo kI (cuTag c))
  where
    cubeP           = ( xts, psu, F.pExist yts' (p' &.& psu') )
    yts'            = symSorts g bs'
    g'              = addCEnv  g bs
    (p', kI)        = apply g' s bs'
    (_  , psu')     = substElim g' k su'
    (xts, psu)      = substElim g  k su
    su'             = F.cuSubst c
    bs              = F.cuBinds c



-- TODO: SUPER SLOW! Decorate all substitutions with Sorts in a SINGLE pass.

{- | @substElim@ returns the binders that must be existentially quantified,
     and the equality predicate relating the kvar-"parameters" and their
     actual values. i.e. given

        K[x1 := e1]...[xn := en]

     where e1 ... en have types t1 ... tn
     we want to quantify out

       x1:t1 ... xn:tn

     and generate the equality predicate && [x1 ~~ e1, ... , xn ~~ en]
     we use ~~ because the param and value may have different sorts, see:

        tests/pos/kvar-param-poly-00.hs

     Finally, we filter out binders if they are
     1. "free" in e1...en i.e. in the outer environment.
        (Hmm, that shouldn't happen...?)
     2. are binders corresponding to sorts (e.g. `a : num`, currently used
        to hack typeclasses current.)
 -}
substElim :: CombinedEnv -> F.KVar -> F.Subst -> ([(F.Symbol, F.Sort)], F.Pred)
substElim g _ (F.Su m) = (xts, p)
  where
    p      = F.pAnd [ F.PAtom F.Ueq (F.eVar x) e | (x, e, _) <- xets  ]
    xts    = [ (x, t)    | (x, _, t) <- xets, not (S.member x frees) ]
    xets   = [ (x, e, t) | (x, e)    <- xes, t <- sortOf e, not (isClass t) ]
    xes    = M.toList m
    env    = combinedSEnv g
    frees  = S.fromList (concatMap (F.syms . snd) xes)
    sortOf = maybeToList . So.checkSortExpr env

isClass :: F.Sort -> Bool
isClass F.FNum  = True
isClass F.FFrac = True
isClass _       = False

--badExpr :: CombinedEnv -> F.KVar -> F.Expr -> a
--badExpr g@(i,_,_) k e
  -- = errorstar $ "substSorts has a badExpr: "
              -- ++ show e
              -- ++ " in cid = "
              -- ++ show i
              -- ++ " for kvar " ++ show k
              -- ++ " in env \n"
              -- ++ show (combinedSEnv g)

-- substPred :: F.Subst -> F.Pred
-- substPred (F.Su m) = F.pAnd [ F.PAtom F.Eq (F.eVar x) e | (x, e) <- M.toList m]

combinedSEnv :: CombinedEnv -> F.SEnv F.Sort
combinedSEnv (_, se, bs) = F.sr_sort <$> F.fromListSEnv (F.envCs be bs)
  where
    be                   = F.soeBinds se

addCEnv :: CombinedEnv -> F.IBindEnv -> CombinedEnv
addCEnv (x, be, bs) bs' = (x, be, F.unionIBindEnv bs bs')

delCEnv :: F.IBindEnv -> CombinedEnv -> F.IBindEnv
delCEnv bs (_, _, bs')  = F.diffIBindEnv bs bs'

symSorts :: CombinedEnv -> F.IBindEnv -> [(F.Symbol, F.Sort)]
symSorts (_, se, _) bs = second F.sr_sort <$> F.envCs be  bs
  where
    be                 = F.soeBinds se

noKvars :: F.Expr -> Bool
noKvars = null . V.kvars

--------------------------------------------------------------------------------
qBindPred :: F.Subst -> QBind -> F.Expr
--------------------------------------------------------------------------------
qBindPred su = F.subst su . F.pAnd . fmap F.eqPred

--------------------------------------------------------------------------------
packKVars :: CombinedEnv -> [KVSub] -> [[KVSub]]
--------------------------------------------------------------------------------
packKVars (_, se, _)   = concatMap eF . M.toList . groupMap kF
  where
    sm                 = F.soePacks se
    kF (k, _)          = F.getPack k sm
    eF (Just _,  xs)   = [xs]
    eF (Nothing, xs)   = singleton <$> xs

--------------------------------------------------------------------------------
packable :: Solution -> [KVSub] -> Maybe (F.Expr, [(KVSub, F.Cube)])
--------------------------------------------------------------------------------
packable s = fmap reduceCubes . sequence . fmap (getCube s)

reduceCubes :: [Either F.Expr (KVSub, F.Cube)] -> (F.Expr, [(KVSub, F.Cube)])
reduceCubes zs = (F.pAnd ps, cs)
  where
    ps         = lefts  zs
    cs         = rights zs

getCube :: Solution -> KVSub -> Maybe (Either F.Expr (KVSub, F.Cube))
getCube s (k, su) = case F.solLookup s ({- F.tracepp "solLookup:getCube" -} k) of
  Left []   -> Just (Left F.PFalse)
  Left [c]  -> Just (Right ((k, su), c))
  Right eqs -> Just (Left  (qBindPred su eqs))
  _         -> Nothing




--------------------------------------------------------------------------------
-- | Information about size of formula corresponding to an "eliminated" KVar.
--------------------------------------------------------------------------------
data KInfo = KI { kiTags  :: [Tag]
                , kiDepth :: !Int
                , kiCubes :: !Integer
                } deriving (Eq, Ord, Show)

instance Monoid KInfo where
  mempty         = KI [] 0 1
  mappend ki ki' = KI ts d s
    where
      ts         = appendTags (kiTags  ki) (kiTags  ki')
      d          = max        (kiDepth ki) (kiDepth ki')
      s          = (*)        (kiCubes ki) (kiCubes ki')

mplus :: KInfo -> KInfo -> KInfo
mplus ki ki' = (mappend ki ki') { kiCubes = kiCubes ki + kiCubes ki'}

mconcatPlus :: [KInfo] -> KInfo
mconcatPlus = foldr mplus mempty

appendTags :: [Tag] -> [Tag] -> [Tag]
appendTags ts ts' = sortNub (ts ++ ts')

extendKInfo :: KInfo -> F.Tag -> KInfo
extendKInfo ki t = ki { kiTags  = appendTags [t] (kiTags  ki)
                      , kiDepth = 1  +            kiDepth ki }

-- mrExprInfos :: (a -> ExprInfo) -> ([F.Expr] -> F.Expr) -> ([KInfo] -> KInfo) -> [a] -> ExprInfo
mrExprInfos :: (a -> (b, c)) -> ([b] -> b1) -> ([c] -> c1) -> [a] -> (b1, c1)
mrExprInfos mF erF irF xs = (erF es, irF is)
  where
    (es, is)              = unzip $ map mF xs<|MERGE_RESOLUTION|>--- conflicted
+++ resolved
@@ -90,13 +90,7 @@
        -> [F.Qualifier]
        -> F.WfC a
        -> (F.KVar, QBind)
-<<<<<<< HEAD
---------------------------------------------------------------------------------
-refine fi qs w = refineK env qs $ F.wrft w
-=======
---------------------------------------------------------------------
 refine fi qs w = refineK (allowHOquals fi) env qs $ F.wrft w
->>>>>>> 329e8736
   where
     env        = wenv <> genv
     wenv       = F.sr_sort <$> F.fromListSEnv (F.envCs (F.bs fi) (F.wenv w))
@@ -109,27 +103,17 @@
     eqs'                 = filter (okInst env v t) eqs
     -- msg                  = printf "refineK: k = %s, eqs = %s" (showpp k) (showpp eqs)
 
-<<<<<<< HEAD
---------------------------------------------------------------------------------
-instK :: F.SEnv F.Sort
-=======
---------------------------------------------------------------------
+--------------------------------------------------------------------------------
 instK :: Bool
       -> F.SEnv F.Sort
->>>>>>> 329e8736
       -> F.Symbol
       -> F.Sort
       -> [F.Qualifier]
       -> QBind
-<<<<<<< HEAD
---------------------------------------------------------------------------------
-instK env v t = unique . concatMap (instKQ env v t)
-=======
---------------------------------------------------------------------
+--------------------------------------------------------------------------------
 instK ho env v t = unique . concatMap (instKQ ho env v t)
->>>>>>> 329e8736
-  where
-    unique = L.nubBy ((. F.eqPred) . (==) . F.eqPred)
+  where
+    unique       = L.nubBy ((. F.eqPred) . (==) . F.eqPred)
 
 instKQ :: Bool
        -> F.SEnv F.Sort
@@ -214,7 +198,6 @@
     (x, sr)          = F.lookupBindEnv i (F.soeBinds be)
     rs               = F.reftConjuncts $ F.sr_reft sr
 
-<<<<<<< HEAD
 applyKVars :: CombinedEnv -> Solution -> [KVSub] -> ExprInfo
 applyKVars g s = mrExprInfos (applyPack g s) F.pAnd mconcat . packKVars g
   where
@@ -226,15 +209,7 @@
     _tr kvs kcs
        | length kvs > 1 = trace ("PACKING" ++ F.showpp kvs) kcs
        | otherwise      = kcs
-=======
-applyExpr :: CombinedEnv -> Solution -> F.Expr -> ExprInfo
-applyExpr g s (F.PKVar k su)
-  | kI == mempty =                 (e, kI)
-  | otherwise    = {- trace msg -} (e, kI)
-  where
-    _msg     = "applyKVar: " ++ show k ++ " info =" ++ show kI
-    (e, kI) = applyKVar g s k su
->>>>>>> 329e8736
+
 
 --------------------------------------------------------------------------------
 applyPackCubes :: CombinedEnv -> Solution -> F.Expr -> ListNE (KVSub, F.Cube) -> ExprInfo
@@ -270,7 +245,7 @@
 applyKVars' g s = mrExprInfos (applyKVar g s) F.pAnd mconcat
 
 applyKVar :: CombinedEnv -> Solution -> KVSub -> ExprInfo
-applyKVar g s (k, su) = case F.solLookup s ({- F.tracepp "solLookup:applyKVar" -} k) of
+applyKVar g s (k, su) = case F.solLookup s k of
   Left cs   -> hypPred g s k su cs
   Right eqs -> (qBindPred su eqs, mempty) -- TODO: don't initialize kvars that have a hyp solution
 
@@ -424,7 +399,7 @@
     cs         = rights zs
 
 getCube :: Solution -> KVSub -> Maybe (Either F.Expr (KVSub, F.Cube))
-getCube s (k, su) = case F.solLookup s ({- F.tracepp "solLookup:getCube" -} k) of
+getCube s (k, su) = case F.solLookup s k of
   Left []   -> Just (Left F.PFalse)
   Left [c]  -> Just (Right ((k, su), c))
   Right eqs -> Just (Left  (qBindPred su eqs))
