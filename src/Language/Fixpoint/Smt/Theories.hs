--- conflicted
+++ resolved
@@ -528,18 +528,10 @@
   , interpSym mapPrj   mprj  mapPrjSort
   , interpSym mapShift mshift mapShiftSort
   , interpSym mapToSet mToSet mapToSetSort
-<<<<<<< HEAD
-  , interpSym bvOrName  "bvor"  bvBopSort
-  , interpSym bvAndName "bvand" bvBopSort
-  , interpSym bvAddName "bvadd" bvBopSort
-  , interpSym bvSubName "bvsub" bvBopSort
-
-  , interpSym intbv32Name "(_ int2bv 32)" (FFunc intSort bitVec32Sort)
-  , interpSym intbv64Name "(_ int2bv 64)" (FFunc intSort bitVec64Sort)
-  , interpSym bv32intName  "(_ bv2int 32)" (FFunc bitVec32Sort intSort)
-  , interpSym bv64intName   "(_ bv2int 64)" (FFunc bitVec64Sort intSort)
-=======
->>>>>>> a7540587
+  -- , interpSym bvOrName  "bvor"  bvBopSort
+  -- , interpSym bvAndName "bvand" bvBopSort
+  -- , interpSym bvAddName "bvadd" bvBopSort
+  -- , interpSym bvSubName "bvsub" bvBopSort
 
   , interpSym strLen    strLen    strLenSort
   , interpSym strSubstr strSubstr substrSort
@@ -559,7 +551,7 @@
   , interpBvUop bvNotName
   , interpBvUop bvNegName
 
-  , interpBvBop bvAndName 
+  , interpBvBop bvAndName
   , interpBvBop bvNandName
   , interpBvBop bvOrName
   , interpBvBop bvNorName
@@ -590,6 +582,12 @@
   , interpBvCmp bvSLeName
   , interpBvCmp bvSGtName
   , interpBvCmp bvSGeName
+
+  , interpSym intbv32Name "(_ int2bv 32)" (FFunc intSort bitVec32Sort)
+  , interpSym intbv64Name "(_ int2bv 64)" (FFunc intSort bitVec64Sort)
+  , interpSym bv32intName  "(_ bv2int 32)" (FFunc bitVec32Sort intSort)
+  , interpSym bv64intName   "(_ bv2int 64)" (FFunc bitVec64Sort intSort)
+
   ]
   where
     boolInt    = boolToIntName
@@ -621,69 +619,67 @@
     mapDefSort = FAbs 0 $ FAbs 1 $ FFunc (FVar 1)
                                          (mapSort (FVar 0) (FVar 1))
 
-<<<<<<< HEAD
-    bvBopSort  = FAbs 0 $ FFunc (bitVecSort (FVar 0)) (FFunc (bitVecSort (FVar 0)) (bitVecSort (FVar 0)))
-=======
-    interpBvUop name = interpSym' name bvUopSort
-    interpBvBop name = interpSym' name bvBopSort
-    interpBvCmp name = interpSym' name bvCmpSort
-    interpBvExt name = interpSym' name bvExtendSort
-    interpBvRot name = interpSym' name bvRotSort
-
-    interpSym' name = interpSym name (Data.Text.pack $ symbolString name)
-
-    -- Indexed Identifier sort.
-    -- Together with 'app', this allows one to write indexed identifier
-    -- functions (smtlib2 specific functions). (e.g. ((_ sign_extend 1) bv))
-    --
-    -- The idea here is that 'app' is elaborated to the empty string,
-    -- and '_' does the typelit application as it does in smtlib2.
-    --
-    -- Then if we write, (app (_ sign_extend 1) bv), LF will elaborate
-    -- it as ( (_ sign_extend 1) bv). Fitting the smtlib2 format exactly!
-    --
-    -- One thing to note, is that any indexed identifier function (like
-    -- sign_extend) has to have no FAbs in it. Otherwise, they will be
-    -- elaborated like e.g. ( (_ (as sign_extend Int) 1) bv), which is wrong!
-    --
-    -- _ :: forall a b c. (a -> b -> c) -> a -> (b -> c)
-    iiSort = FAbs 0 $ FAbs 1 $ FAbs 2 $ FFunc
+bvBopSort  = FAbs 0 $ FFunc (bitVecSort (FVar 0)) (FFunc (bitVecSort (FVar 0)) (bitVecSort (FVar 0)))
+
+interpBvUop name = interpSym' name bvUopSort
+interpBvBop name = interpSym' name bvBopSort
+interpBvCmp name = interpSym' name bvCmpSort
+interpBvExt name = interpSym' name bvExtendSort
+interpBvRot name = interpSym' name bvRotSort
+
+interpSym' name = interpSym name (Data.Text.pack $ symbolString name)
+
+-- Indexed Identifier sort.
+-- Together with 'app', this allows one to write indexed identifier
+-- functions (smtlib2 specific functions). (e.g. ((_ sign_extend 1) bv))
+--
+-- The idea here is that 'app' is elaborated to the empty string,
+-- and '_' does the typelit application as it does in smtlib2.
+--
+-- Then if we write, (app (_ sign_extend 1) bv), LF will elaborate
+-- it as ( (_ sign_extend 1) bv). Fitting the smtlib2 format exactly!
+--
+-- One thing to note, is that any indexed identifier function (like
+-- sign_extend) has to have no FAbs in it. Otherwise, they will be
+-- elaborated like e.g. ( (_ (as sign_extend Int) 1) bv), which is wrong!
+--
+-- _ :: forall a b c. (a -> b -> c) -> a -> (b -> c)
+iiSort = FAbs 0 $ FAbs 1 $ FAbs 2 $ FFunc
                (FFunc (FVar 0) $ FFunc (FVar 1) (FVar 2))
                (FFunc (FVar 0) $ FFunc (FVar 1) (FVar 2))
 
-    -- Simple application, used for indexed identifier function, check '_'.
-    --
-    -- app :: forall a b. (a -> b) -> a -> b
-    appSort = FAbs 0 $ FAbs 1 $ FFunc
+-- Simple application, used for indexed identifier function, check '_'.
+--
+-- app :: forall a b. (a -> b) -> a -> b
+appSort = FAbs 0 $ FAbs 1 $ FFunc
                 (FFunc (FVar 0) (FVar 1))
                 (FFunc (FVar 0) (FVar 1))
 
-    -- Indexed identifier operation, purposely didn't place FAbs!
-    --
-    -- extend :: Int -> BitVec a -> BitVec b
-    bvExtendSort  = FFunc FInt $ FFunc (bitVecSort 1) (bitVecSort 2)
-
-    -- Indexed identifier operation, purposely didn't place FAbs!
-    --
-    -- rot :: Int -> BitVec a -> BitVec a
-    bvRotSort  = FFunc FInt $ FFunc (bitVecSort 0) (bitVecSort 0)
-
-    -- uOp :: forall a. BitVec a -> BitVec a
-    bvUopSort = FAbs 0 $ FFunc (bitVecSort 0) (bitVecSort 0)
-
-    -- bOp :: forall a. BitVec a -> BitVec a -> BitVec a
-    bvBopSort = FAbs 0 $ FFunc (bitVecSort 0) $ FFunc (bitVecSort 0) (bitVecSort 0)
-
-    -- cmp :: forall a. BitVec a -> BitVec a -> Bool
-    bvCmpSort = FAbs 0 $ FFunc (bitVecSort 0) $ FFunc (bitVecSort 0) boolSort
-
-    -- eq :: forall a. BitVec a -> BitVec a -> BitVec 1
-    bvEqSort = FAbs 0 $ FFunc (bitVecSort 0) $ FFunc (bitVecSort 0) (sizedBitVecSort "Size1")
-
-    -- concat :: forall a b c. BitVec a -> BitVec b -> BitVec c
-    bvConcatSort = FAbs 0 $ FAbs 1 $ FAbs 2 $
+-- Indexed identifier operation, purposely didn't place FAbs!
+--
+-- extend :: Int -> BitVec a -> BitVec b
+bvExtendSort  = FFunc FInt $ FFunc (bitVecSort 1) (bitVecSort 2)
+
+-- Indexed identifier operation, purposely didn't place FAbs!
+--
+-- rot :: Int -> BitVec a -> BitVec a
+bvRotSort  = FFunc FInt $ FFunc (bitVecSort 0) (bitVecSort 0)
+
+-- uOp :: forall a. BitVec a -> BitVec a
+bvUopSort = FAbs 0 $ FFunc (bitVecSort 0) (bitVecSort 0)
+
+-- bOp :: forall a. BitVec a -> BitVec a -> BitVec a
+bvBopSort = FAbs 0 $ FFunc (bitVecSort 0) $ FFunc (bitVecSort 0) (bitVecSort 0)
+
+-- cmp :: forall a. BitVec a -> BitVec a -> Bool
+bvCmpSort = FAbs 0 $ FFunc (bitVecSort 0) $ FFunc (bitVecSort 0) boolSort
+
+-- eq :: forall a. BitVec a -> BitVec a -> BitVec 1
+bvEqSort = FAbs 0 $ FFunc (bitVecSort 0) $ FFunc (bitVecSort 0) (sizedBitVecSort "Size1")
+
+-- concat :: forall a b c. BitVec a -> BitVec b -> BitVec c
+bvConcatSort = FAbs 0 $ FAbs 1 $ FAbs 2 $
                      FFunc (bitVecSort 0) $ FFunc (bitVecSort 1) (bitVecSort 2)
->>>>>>> a7540587
 
 interpSym :: Symbol -> Raw -> Sort -> (Symbol, TheorySymbol)
 interpSym x n t = (x, Thy x n t Theory)
