{-# LANGUAGE FlexibleContexts          #-}
{-# LANGUAGE FlexibleInstances         #-}
{-# LANGUAGE NoMonomorphismRestriction #-}
{-# LANGUAGE TupleSections             #-}
{-# LANGUAGE TypeSynonymInstances      #-}
{-# LANGUAGE UndecidableInstances      #-}
{-# LANGUAGE DeriveGeneric             #-}
{-# LANGUAGE OverloadedStrings         #-}

module Language.Fixpoint.Parse (

  -- * Top Level Class for Parseable Values
    Inputable (..)

  -- * Top Level Class for Parseable Values
  , Parser

  -- * Lexer to add new tokens
  , lexer

  -- * Some Important keyword and parsers
  , reserved, reservedOp
  , parens  , brackets, angles, braces
  , semi    , comma
  , colon   , dcolon
  , whiteSpace
  , blanks
  , pairP

  -- * Parsing basic entities

  --   fTyConP  -- Type constructors
  , lowerIdP    -- Lower-case identifiers
  , upperIdP    -- Upper-case identifiers
  , infixIdP    -- String Haskell infix Id
  , symbolP     -- Arbitrary Symbols
  , constantP   -- (Integer) Constants
  , integer     -- Integer
  , bindP       -- Binder (lowerIdP <* colon)
  , sortP       -- Sort
  , mkQual      -- constructing qualifiers

  -- * Parsing recursive entities
  , exprP       -- Expressions
  , predP       -- Refinement Predicates
  , funAppP     -- Function Applications
  , qualifierP  -- Qualifiers
  , refaP       -- Refa
  , refP        -- (Sorted) Refinements
  , refDefP     -- (Sorted) Refinements with default binder
  , refBindP    -- (Sorted) Refinements with configurable sub-parsers
  , bvSortP     -- Bit-Vector Sort

  -- * Some Combinators
  , condIdP     --  condIdP  :: [Char] -> (Text -> Bool) -> Parser Text

  -- * Add a Location to a parsed value
  , locParserP
  , locLowerIdP
  , locUpperIdP

  -- * Getting a Fresh Integer while parsing
  , freshIntP

  -- * Parsing Function
  , doParse'
  , parseFromFile
  , remainderP

  -- * Utilities
  , isSmall
  , isNotReserved

  , initPState, PState (..)

  , Fixity(..), Assoc(..), mkOpTable, addOperatorP

  -- * For testing
  , expr0P
  , dataFieldP
  , dataCtorP
  , dataDeclP

  ) where

import qualified Data.HashMap.Strict         as M
import qualified Data.HashSet                as S
import qualified Data.Text                   as T
import qualified Data.List                   as L
import           Data.Maybe                  (fromJust, fromMaybe)
import           Text.Parsec       hiding (State)
import           Text.Parsec.Expr
import qualified Text.Parsec.Token           as Token
-- import           Text.Printf                 (printf)
import           GHC.Generics                (Generic)

import qualified Data.Char                   as Char -- (isUpper, isLower)
import           Language.Fixpoint.Smt.Bitvector
import           Language.Fixpoint.Types.Errors
import           Language.Fixpoint.Misc      (tshow, thd3)
import           Language.Fixpoint.Smt.Types
-- import           Language.Fixpoint.Types.Names     (headSym)
-- import           Language.Fixpoint.Types.Visitor   (foldSort, mapSort)
import           Language.Fixpoint.Types hiding    (mapSort)
import           Text.PrettyPrint.HughesPJ         (text, nest, vcat, (<+>))

import Control.Monad.State

type Parser = ParsecT String Integer (State PState)
type ParserT u a = ParsecT String u (State PState) a

data PState = PState { fixityTable :: OpTable
                     , empList     :: Maybe Expr
                     , singList    :: Maybe (Expr -> Expr)}


--------------------------------------------------------------------


emptyDef :: Monad m => Token.GenLanguageDef String a m
emptyDef    = Token.LanguageDef
               { Token.commentStart   = ""
               , Token.commentEnd     = ""
               , Token.commentLine    = ""
               , Token.nestedComments = True
               , Token.identStart     = lower <|> char '_'             -- letter <|> char '_'
               , Token.identLetter    = satisfy (`S.member` symChars)  -- alphaNum <|> oneOf "_"
               , Token.opStart        = Token.opLetter emptyDef
               , Token.opLetter       = oneOf ":!#$%&*+./<=>?@\\^|-~'"
               , Token.reservedOpNames= []
               , Token.reservedNames  = []
               , Token.caseSensitive  = True
               }

languageDef :: Monad m => Token.GenLanguageDef String a m
languageDef =
  emptyDef { Token.commentStart    = "/* "
           , Token.commentEnd      = " */"
           , Token.commentLine     = "//"
           , Token.identStart      = lower <|> char '_'
           , Token.identLetter     = alphaNum <|> oneOf "_"
           , Token.reservedNames   = S.toList reservedNames
           , Token.reservedOpNames =          reservedOpNames
           }

reservedNames :: S.HashSet String
reservedNames = S.fromList
  [ -- reserved words used in fixpoint
    "SAT"
  , "UNSAT"
  , "true"
  , "false"
  , "mod"
  , "data"
  , "Bexp"
  -- , "True"
  -- , "Int"
  , "import"
  , "if", "then", "else"
  , "func"

  -- reserved words used in liquid haskell
  , "forall"
  , "coerce"
  , "exists"
  , "module"
  , "spec"
  , "where"
  , "decrease"
  , "lazyvar"
  , "LIQUID"
  , "lazy"
  , "local"
  , "assert"
  , "assume"
  , "automatic-instances"
  , "autosize"
  , "axiomatize"
  , "bound"
  , "class"
  , "data"
  , "define"
  , "defined"
  , "embed"
  , "expression"
  , "import"
  , "include"
  , "infix"
  , "infixl"
  , "infixr"
  , "inline"
  , "instance"
  , "invariant"
  , "measure"
  , "newtype"
  , "predicate"
  , "qualif"
  , "reflect"
  , "type"
  , "using"
  , "with"
  , "in"
  ]

reservedOpNames :: [String]
reservedOpNames =
  [ "+", "-", "*", "/", "\\", ":"
  , "<", ">", "<=", ">=", "=", "!=" , "/="
  , "mod", "and", "or"
  --, "is"
  , "&&", "||"
  , "~", "=>", "==>", "<=>"
  , "->"
  , ":="
  , "&", "^", "<<", ">>", "--"
  , "?", "Bexp"
  , "'"
  , "_|_"
  , "|"
  , "<:"
  , "|-"
  , "::"
  , "."
  ]

lexer :: Monad m => Token.GenTokenParser String u m
lexer = Token.makeTokenParser languageDef


reserved :: String -> Parser ()
reserved      = Token.reserved      lexer

reservedOp :: String -> Parser ()
reservedOp    = Token.reservedOp    lexer

parens, brackets, angles, braces :: ParserT u a -> ParserT u a
parens        = Token.parens        lexer
brackets      = Token.brackets      lexer
angles        = Token.angles        lexer
braces        = Token.braces        lexer

semi, colon, comma, stringLiteral :: Parser String
semi          = Token.semi          lexer
colon         = Token.colon         lexer
comma         = Token.comma         lexer
stringLiteral = Token.stringLiteral lexer

whiteSpace :: Parser ()
whiteSpace    = Token.whiteSpace    lexer

double :: Parser Double
double        = Token.float         lexer
-- integer       = Token.integer       lexer

-- identifier :: Parser String
-- identifier = Token.identifier lexer

-- TODO:AZ: pretty sure there is already a whitespace eater in parsec,
blanks :: Parser String
blanks  = many (satisfy (`elem` [' ', '\t']))

-- | Integer
integer :: Parser Integer
integer = (Token.natural lexer <* spaces) --posInteger

--  try (char '-' >> (negate <$> posInteger))
--       <|> posInteger
-- posInteger :: Parser Integer
-- posInteger = toI <$> (many1 digit <* spaces)
--  where
--    toI :: String -> Integer
--    toI = read

----------------------------------------------------------------
------------------------- Expressions --------------------------
----------------------------------------------------------------

locParserP :: Parser a -> Parser (Located a)
locParserP p = do l1 <- getPosition
                  x  <- p
                  l2 <- getPosition
                  return $ Loc l1 l2 x


-- FIXME: we (LH) rely on this parser being dumb and *not* consuming trailing
-- whitespace, in order to avoid some parsers spanning multiple lines..

condIdP  :: Parser Char -> S.HashSet Char -> (String -> Bool) -> Parser Symbol
condIdP initP okChars p
  = do c    <- initP -- letter <|> char '_'
       cs   <- many (satisfy (`S.member` okChars))
       blanks
       let s = c:cs
       if p s then return (symbol s) else parserZero

-- upperIdP :: Parser Symbol
-- upperIdP = do
--  c  <- upper
--  cs <- many (satisfy (`S.member` symChars))
--  blanks
--  return (symbol $ c:cs)
-- lowerIdP = do
  -- c  <- satisfy (\c -> isLower c || c == '_' )
  -- cs <- many (satisfy (`S.member` symChars))
  -- blanks
  -- return (symbol $ c:cs)

-- TODO:RJ we really _should_ just use the below, but we cannot,
-- because 'identifier' also chomps newlines which then make
-- it hard to parse stuff like: "measure foo :: a -> b \n foo x = y"
-- as the type parser thinks 'b \n foo` is a type. Sigh.
-- lowerIdP :: Parser Symbol
-- lowerIdP = symbol <$> (identifier <* blanks)

upperIdP :: Parser Symbol
upperIdP  = condIdP upper                  symChars (const True)

lowerIdP :: Parser Symbol
lowerIdP  = condIdP (lower <|> char '_')   symChars isNotReserved

symCharsP :: Parser Symbol
symCharsP = condIdP (letter <|> char '_')  symChars isNotReserved

isNotReserved :: String -> Bool
isNotReserved s = not (s `S.member` reservedNames)

-- (&&&) :: (a -> Bool) -> (a -> Bool) -> a -> Bool
-- f &&& g = \x -> f x && g x
-- | String Haskell infix Id
infixIdP :: Parser String
infixIdP = many (satisfy (`notElem` [' ', '.']))

isSmall :: Char -> Bool
isSmall c = Char.isLower c || c == '_'

locSymbolP, locLowerIdP, locUpperIdP :: Parser LocSymbol
locLowerIdP = locParserP lowerIdP
locUpperIdP = locParserP upperIdP
locSymbolP  = locParserP symbolP

-- | Arbitrary Symbols
symbolP :: Parser Symbol
symbolP = symbol <$> symCharsP

-- | (Integer) Constants
constantP :: Parser Constant
constantP =  try (R <$> double)
         <|> I <$> integer


symconstP :: Parser SymConst
symconstP = SL . T.pack <$> stringLiteral

expr0P :: Parser Expr
expr0P
  =  trueP
 <|> falseP
 <|> (fastIfP EIte exprP)
 <|> (coerceP exprP)
 <|> (ESym <$> symconstP)
 <|> (ECon <$> constantP)
 <|> (reservedOp "_|_" >> return EBot)
 <|> lamP
  -- TODO:AZ get rid of these try, after the rest
 <|> try (parens exprP)
 <|> (reserved "[]" >> emptyListP)
 <|> try (brackets exprP >>= singletonListP) 
 <|> try (parens exprCastP)
 <|> (charsExpr <$> symCharsP)

emptyListP :: Parser Expr
emptyListP = do 
  e <- empList <$> get 
  case e of 
    Nothing -> fail "No parsing support for empty lists"
    Just s  -> return s 

singletonListP :: Expr -> Parser Expr 
singletonListP e = do 
  f <- singList <$> get
  case f of 
    Nothing -> fail "No parsing support for singleton lists"
    Just s  -> return $ s e 

exprCastP :: Parser Expr
exprCastP
  = do e  <- exprP
       (try dcolon) <|> colon
       so <- sortP
       return $ ECst e so

charsExpr :: Symbol -> Expr
charsExpr cs
  | isSmall (headSym cs) = expr cs
  | otherwise            = EVar cs

fastIfP :: (Expr -> a -> a -> a) -> Parser a -> Parser a
fastIfP f bodyP
  = do reserved "if"
       p <- predP
       reserved "then"
       b1 <- bodyP
       reserved "else"
       b2 <- bodyP
       return $ f p b1 b2

coerceP :: Parser Expr -> Parser Expr
coerceP p = do
  reserved "coerce"
  (s, t) <- parens (pairP sortP (reservedOp "~") sortP)
  e      <- p
  return $ ECoerc s t e



{-
qmIfP f bodyP
  = parens $ do
      p  <- predP
      reserved "?"
      b1 <- bodyP
      colon
      b2 <- bodyP
      return $ f p b1 b2
-}

-- | Used as input to @Text.Parsec.Expr.buildExpressionParser@ to create @exprP@
expr1P :: Parser Expr
expr1P
  =  try funAppP
 <|> expr0P

-- | Expressions
exprP :: Parser Expr
exprP = (fixityTable <$> get) >>= (`buildExpressionParser` expr1P)

data Fixity
  = FInfix   {fpred :: Maybe Int, fname :: String, fop2 :: Maybe (Expr -> Expr -> Expr), fassoc :: Assoc}
  | FPrefix  {fpred :: Maybe Int, fname :: String, fop1 :: Maybe (Expr -> Expr)}
  | FPostfix {fpred :: Maybe Int, fname :: String, fop1 :: Maybe (Expr -> Expr)}


-- Invariant : OpTable has 10 elements
type OpTable = OperatorTable String Integer (State PState) Expr

addOperatorP :: Fixity -> Parser ()
addOperatorP op
  = modify $ \s -> s{fixityTable =  addOperator op (fixityTable s)}

addOperator :: Fixity -> OpTable -> OpTable
addOperator (FInfix p x f assoc) ops
 = insertOperator (makePrec p) (Infix (reservedOp x >> return (makeInfixFun x f)) assoc) ops
addOperator (FPrefix p x f) ops
 = insertOperator (makePrec p) (Prefix (reservedOp x >> return (makePrefixFun x f))) ops
addOperator (FPostfix p x f) ops
 = insertOperator (makePrec p) (Postfix (reservedOp x >> return (makePrefixFun x f))) ops

makePrec :: Maybe Int -> Int
makePrec = fromMaybe 9

makeInfixFun :: String -> Maybe (Expr -> Expr -> Expr) -> Expr -> Expr -> Expr
makeInfixFun x = fromMaybe (\e1 e2 -> EApp (EApp (EVar $ symbol x) e1) e2)

makePrefixFun :: String -> Maybe (Expr -> Expr) -> Expr -> Expr
makePrefixFun x = fromMaybe (EApp (EVar $ symbol x))

insertOperator :: Int -> Operator String Integer (State PState) Expr -> OpTable -> OpTable
insertOperator i op ops = go (9 - i) ops
  where
    go _ []       = die $ err dummySpan (text "insertOperator on empty ops")
    go 0 (xs:xss) = (xs++[op]):xss
    go i (xs:xss) = xs:go (i-1) xss

initPState :: PState
initPState = mkInitPState builtinOps -- { fixityTable = bops }

mkInitPState :: [Fixity] -> PState
mkInitPState ops = PState { fixityTable = mkOpTable ops }

mkOpTable :: [Fixity] -> OpTable
mkOpTable = L.foldl' (flip addOperator) initOpTable
  where
    initOpTable :: OpTable
    initOpTable = replicate 10 [] --  take 10 (repeat [])

-- | Build in Haskell ops https://www.haskell.org/onlinereport/decls.html#fixity
builtinOps :: [Fixity]
builtinOps = -- mkOpTable
  [ FPrefix (Just 9) "-"   (Just ENeg)
  , FInfix  (Just 7) "*"   (Just $ EBin Times) AssocLeft
  , FInfix  (Just 7) "/"   (Just $ EBin Div)   AssocLeft
  , FInfix  (Just 6) "-"   (Just $ EBin Minus) AssocLeft
  , FInfix  (Just 6) "+"   (Just $ EBin Plus)  AssocLeft
  , FInfix  (Just 5) "mod" (Just $ EBin Mod)   AssocLeft -- Haskell gives mod 7
  ]


-- | Function Applications
funAppP :: Parser Expr
funAppP            =  litP <|> exprFunP <|> simpleAppP
  where
    exprFunP = mkEApp <$> funSymbolP <*> funRhsP
    funRhsP  =  sepBy1 expr0P blanks
            <|> parens innerP
    innerP =   brackets (sepBy exprP semi)
           <|> sepBy exprP comma

    -- TODO:AZ the parens here should be superfluous, but it hits an infinite loop if removed
    simpleAppP     = EApp <$> parens exprP <*> parens exprP
    funSymbolP     = locParserP symbolP


-- TODO:AZ: The comment says BitVector literal, but it accepts any @Sort@
-- | BitVector literal: lit "#x00000001" (BitVec (Size32 obj))
litP :: Parser Expr
litP = do reserved "lit"
          l <- stringLiteral
          t <- sortP
          return $ ECon $ L (T.pack l) t

-- parenBrackets :: Parser a -> Parser a
-- parenBrackets  = parens . brackets

-- eMinus     = EBin Minus (expr (0 :: Integer))
-- eCons x xs = EApp (dummyLoc consName) [x, xs]
-- eNil       = EVar nilName

lamP :: Parser Expr
lamP
  = do reservedOp "\\"
       x <- symbolP
       colon
       t <- sortP
       reservedOp "->"
       e  <- exprP
       return $ ELam (x, t) e

dcolon :: Parser String
dcolon = string "::" <* spaces

varSortP :: Parser Sort
varSortP  = FVar  <$> parens intP

funcSortP :: Parser Sort
funcSortP = parens $ mkFFunc <$> intP <* comma <*> sortsP

sortsP :: Parser [Sort]
sortsP = brackets $ sepBy sortP semi

-- | Sort
sortP    :: Parser Sort
sortP    = sortP' (sepBy sortArgP blanks)

sortArgP :: Parser Sort
sortArgP = sortP' (return [])

{-
sortFunP :: Parser Sort
sortFunP
   =  try (string "@" >> varSortP)
  <|> (fTyconSort <$> fTyConP)
-}

sortP' :: Parser [Sort] -> Parser Sort
sortP' appArgsP
   =  parens sortP
  <|> (reserved "func" >> funcSortP)
  <|> (fAppTC listFTyCon . single <$> brackets sortP)
  <|> bvSortP
  <|> (fAppTC <$> fTyConP <*> appArgsP)
  <|> (fApp   <$> tvarP   <*> appArgsP)

single :: a -> [a]
single x = [x]

tvarP :: Parser Sort
tvarP
   =  (string "@" >> varSortP)
  <|> (FObj . symbol <$> lowerIdP)


fTyConP :: Parser FTycon
fTyConP
  =   (reserved "int"     >> return intFTyCon)
  <|> (reserved "Integer" >> return intFTyCon)
  <|> (reserved "Int"     >> return intFTyCon)
  -- <|> (reserved "int"     >> return intFTyCon) -- TODO:AZ duplicate?
  <|> (reserved "real"    >> return realFTyCon)
  <|> (reserved "bool"    >> return boolFTyCon)
  <|> (reserved "num"     >> return numFTyCon)
  <|> (reserved "Str"     >> return strFTyCon)
  <|> (symbolFTycon      <$> locUpperIdP)

-- | Bit-Vector Sort
bvSortP :: Parser Sort
bvSortP = mkSort <$> (bvSizeP "Size32" S32 <|> bvSizeP "Size64" S64)
  where
    bvSizeP ss s = do
      parens (reserved "BitVec" >> reserved ss)
      return s


--------------------------------------------------------------------------------
-- | Predicates ----------------------------------------------------------------
--------------------------------------------------------------------------------

pred0P :: Parser Expr
pred0P =  trueP
      <|> falseP
      <|> (reservedOp "??" >> makeUniquePGrad)
      <|> kvarPredP
      <|> (fastIfP pIte predP)
      <|> try predrP
      <|> (parens predP)
      <|> (reservedOp "?" *> exprP)
      <|> try funAppP
      <|> (eVar <$> symbolP)
      <|> (reservedOp "&&" >> pGAnds <$> predsP)
      <|> (reservedOp "||" >> POr  <$> predsP)

makeUniquePGrad :: Parser Expr
makeUniquePGrad
  = do uniquePos <- getPosition
       return $ PGrad (KV $ symbol $ show uniquePos) mempty (srcGradInfo uniquePos) mempty

-- qmP    = reserved "?" <|> reserved "Bexp"

trueP, falseP :: Parser Expr
trueP  = reserved "true"  >> return PTrue
falseP = reserved "false" >> return PFalse

kvarPredP :: Parser Expr
kvarPredP = PKVar <$> kvarP <*> substP

kvarP :: Parser KVar
kvarP = KV <$> (char '$' *> symbolP <* spaces)

substP :: Parser Subst
substP = mkSubst <$> many (brackets $ pairP symbolP aP exprP)
  where
    aP = reservedOp ":="

predsP :: Parser [Expr]
predsP = brackets $ sepBy predP semi

predP  :: Parser Expr
predP  = buildExpressionParser lops pred0P
  where
    lops = [ [Prefix (reservedOp "~"    >> return PNot)]
           , [Prefix (reservedOp "not " >> return PNot)]
           , [Infix  (reservedOp "&&"   >> return (\x y -> pGAnd x y)) AssocRight]
           , [Infix  (reservedOp "||"   >> return (\x y -> POr  [x,y])) AssocRight]
           , [Infix  (reservedOp "=>"   >> return PImp) AssocRight]
           , [Infix  (reservedOp "==>"  >> return PImp) AssocRight]
           , [Infix  (reservedOp "<=>"  >> return PIff) AssocRight]]

predrP :: Parser Expr
predrP = do e1    <- exprP
            r     <- brelP
            e2    <- exprP
            return $ r e1 e2

brelP ::  Parser (Expr -> Expr -> Expr)
brelP =  (reservedOp "==" >> return (PAtom Eq))
     <|> (reservedOp "="  >> return (PAtom Eq))
     <|> (reservedOp "~~" >> return (PAtom Ueq))
     <|> (reservedOp "!=" >> return (PAtom Ne))
     <|> (reservedOp "/=" >> return (PAtom Ne))
     <|> (reservedOp "!~" >> return (PAtom Une))
     <|> (reservedOp "<"  >> return (PAtom Lt))
     <|> (reservedOp "<=" >> return (PAtom Le))
     <|> (reservedOp ">"  >> return (PAtom Gt))
     <|> (reservedOp ">=" >> return (PAtom Ge))

--------------------------------------------------------------------------------
-- | BareTypes -----------------------------------------------------------------
--------------------------------------------------------------------------------

-- | Refa
refaP :: Parser Expr
refaP =  try (pAnd <$> brackets (sepBy predP semi))
     <|> predP


-- | (Sorted) Refinements with configurable sub-parsers
refBindP :: Parser Symbol -> Parser Expr -> Parser (Reft -> a) -> Parser a
refBindP bp rp kindP
  = braces $ do
      x  <- bp
      t  <- kindP
      reservedOp "|"
      ra <- rp <* spaces
      return $ t (Reft (x, ra))


-- bindP      = symbol    <$> (lowerIdP <* colon)
-- | Binder (lowerIdP <* colon)
bindP :: Parser Symbol
bindP = symbolP <* colon

optBindP :: Symbol -> Parser Symbol
optBindP x = try bindP <|> return x

-- | (Sorted) Refinements
refP :: Parser (Reft -> a) -> Parser a
refP       = refBindP bindP refaP

-- | (Sorted) Refinements with default binder
refDefP :: Symbol -> Parser Expr -> Parser (Reft -> a) -> Parser a
refDefP x  = refBindP (optBindP x)

--------------------------------------------------------------------------------
-- | Parsing Data Declarations -------------------------------------------------
--------------------------------------------------------------------------------

dataFieldP :: Parser DataField
dataFieldP = DField <$> locSymbolP <* colon <*> sortP

dataCtorP :: Parser DataCtor
dataCtorP  = DCtor <$> locSymbolP
                   <*> braces (sepBy dataFieldP comma)

dataDeclP :: Parser DataDecl
dataDeclP  = DDecl <$> fTyConP <*> intP <* (reservedOp "=")
                   <*> brackets (many (reservedOp "|" *> dataCtorP))

--------------------------------------------------------------------------------
-- | Parsing Qualifiers --------------------------------------------------------
--------------------------------------------------------------------------------

-- | Qualifiers
qualifierP :: Parser Sort -> Parser Qualifier
qualifierP tP = do
  pos    <- getPosition
  n      <- upperIdP
  params <- parens $ sepBy1 (symBindP tP) comma
  _      <- colon
  body   <- predP
  return  $ mkQual n params body pos

symBindP :: Parser a -> Parser (Symbol, a)
symBindP = pairP symbolP colon

pairP :: Parser a -> Parser z -> Parser b -> Parser (a, b)
pairP xP sepP yP = (,) <$> xP <* sepP <*> yP

-- mkParam :: Symbol -> Symbol
-- mkParam s       = unsafeTextSymbol ('~' `T.cons` toUpper c `T.cons` cs)
--  where
--    Just (c,cs) = T.uncons $ symbolSafeText s

---------------------------------------------------------------------
-- | Axioms for Symbolic Evaluation ---------------------------------
---------------------------------------------------------------------

defineP :: Parser Equation
defineP = do
  name   <- symbolP
  params <- parens        $ sepBy (symBindP sortP) comma
  sort   <- colon        *> sortP
  body   <- reserved "=" *> predP
  return  $ mkEquation name params body sort

matchP :: Parser Rewrite
matchP = SMeasure <$> symbolP <*> symbolP <*> many symbolP <*> (reserved "=" >> exprP)

pairsP :: Parser a -> Parser b -> Parser [(a, b)]
pairsP aP bP = brackets $ sepBy1 (pairP aP (reserved ":") bP) semi
---------------------------------------------------------------------
-- | Parsing Constraints (.fq files) --------------------------------
---------------------------------------------------------------------

-- Entities in Query File
data Def a
  = Srt !Sort
  | Axm !Expr
  | Cst !(SubC a)
  | Wfc !(WfC a)
  | Con !Symbol !Sort
  | Dis !Symbol !Sort
  | Qul !Qualifier
  | Kut !KVar
  | Pack !KVar !Int
  | IBind !Int !Symbol !SortedReft
  | Opt !String
  | Def !Equation
  | Mat !Rewrite
  | Expand ![(Int,Bool)]
  | Adt  !DataDecl
  deriving (Show, Generic)
  --  Sol of solbind
  --  Dep of FixConstraint.dep

fInfoOptP :: Parser (FInfoWithOpts ())
fInfoOptP = do ps <- many defP
               return $ FIO (defsFInfo ps) [s | Opt s <- ps]

fInfoP :: Parser (FInfo ())
fInfoP = defsFInfo <$> {-# SCC "many-defP" #-} many defP

defP :: Parser (Def ())
defP =  Srt   <$> (reserved "sort"       >> colon >> sortP)
    <|> Axm   <$> (reserved "axiom"      >> colon >> predP)
    <|> Cst   <$> (reserved "constraint" >> colon >> {-# SCC "subCP" #-} subCP)
    <|> Wfc   <$> (reserved "wf"         >> colon >> {-# SCC "wfCP"  #-} wfCP)
    <|> Con   <$> (reserved "constant"   >> symbolP) <*> (colon >> sortP)
    <|> Dis   <$> (reserved "distinct"   >> symbolP) <*> (colon >> sortP)
    <|> Pack  <$> (reserved "pack"       >> kvarP)   <*> (colon >> intP)
    <|> Qul   <$> (reserved "qualif"     >> qualifierP sortP)
    <|> Kut   <$> (reserved "cut"        >> kvarP)
    <|> IBind <$> (reserved "bind"       >> intP)
              <*> symbolP
              <*> (colon >> {-# SCC "sortedReftP" #-} sortedReftP)
    <|> Opt    <$> (reserved "fixpoint"   >> stringLiteral)
    <|> Def    <$> (reserved "define"     >> defineP)
    <|> Mat    <$> (reserved "match"      >> matchP)
    <|> Expand <$> (reserved "expand"     >> pairsP intP boolP)
    <|> Adt    <$> (reserved "data"       >> dataDeclP)


sortedReftP :: Parser SortedReft
sortedReftP = refP (RR <$> (sortP <* spaces))

wfCP :: Parser (WfC ())
wfCP = do reserved "env"
          env <- envP
          reserved "reft"
          r   <- sortedReftP
          let [w] = wfC env r ()
          return w

subCP :: Parser (SubC ())
subCP = do pos <- getPosition
           reserved "env"
           env <- envP
           reserved "lhs"
           lhs <- sortedReftP
           reserved "rhs"
           rhs <- sortedReftP
           reserved "id"
           i   <- integer <* spaces
           tag <- tagP
           pos' <- getPosition
           return $ subC' env lhs rhs i tag pos pos'

subC' :: IBindEnv
      -> SortedReft
      -> SortedReft
      -> Integer
      -> Tag
      -> SourcePos
      -> SourcePos
      -> SubC ()
subC' env lhs rhs i tag l l'
  = case cs of
      [c] -> c
      _   -> die $ err sp $ "RHS without single conjunct at" <+> pprint l'
    where
       cs = subC env lhs rhs (Just i) tag ()
       sp = SS l l'


tagP  :: Parser [Int]
tagP  = reserved "tag" >> spaces >> brackets (sepBy intP semi)

envP  :: Parser IBindEnv
envP  = do binds <- brackets $ sepBy (intP <* spaces) semi
           return $ insertsIBindEnv binds emptyIBindEnv

intP :: Parser Int
intP = fromInteger <$> integer

boolP :: Parser Bool
boolP = (reserved "True" >> return True)
    <|> (reserved "False" >> return False)

defsFInfo :: [Def a] -> FInfo a
defsFInfo defs = {-# SCC "defsFI" #-} FI cm ws bs lts dts kts qs binfo adts mempty mempty ae
  where
    cm         = M.fromList         [(cid c, c)         | Cst c       <- defs]
    ws         = M.fromList         [(thd3 $ wrft w, w) | Wfc w       <- defs]
    bs         = bindEnvFromList    [(n, x, r)          | IBind n x r <- defs]
    lts        = fromListSEnv       [(x, t)             | Con x t     <- defs]
    dts        = fromListSEnv       [(x, t)             | Dis x t     <- defs]
    kts        = KS $ S.fromList    [k                  | Kut k       <- defs]
    qs         =                    [q                  | Qul q       <- defs]
    binfo      = mempty
    expand     = M.fromList         [(fromIntegral i, f)| Expand fs   <- defs, (i,f) <- fs]
    eqs        =                    [e                  | Def e       <- defs]
    rews       =                    [r                  | Mat r       <- defs]
    cid        = fromJust . sid
    ae         = AEnv eqs rews expand
    adts       =                    [d                  | Adt d       <- defs]
    -- msg    = show $ "#Lits = " ++ (show $ length consts)

---------------------------------------------------------------------
-- | Interacting with Fixpoint --------------------------------------
---------------------------------------------------------------------

fixResultP :: Parser a -> Parser (FixResult a)
fixResultP pp
  =  (reserved "SAT"   >> return Safe)
 <|> (reserved "UNSAT" >> Unsafe <$> brackets (sepBy pp comma))
 <|> (reserved "CRASH" >> crashP pp)

crashP :: Parser a -> Parser (FixResult a)
crashP pp = do
  i   <- pp
  msg <- many anyChar
  return $ Crash [i] msg

predSolP :: Parser Expr
predSolP = parens (predP  <* (comma >> iQualP))

iQualP :: Parser [Symbol]
iQualP = upperIdP >> parens (sepBy symbolP comma)

solution1P :: Parser (KVar, Expr)
solution1P = do
  reserved "solution:"
  k  <- kvP
  reservedOp ":="
  ps <- brackets $ sepBy predSolP semi
  return (k, simplify $ PAnd ps)
  where
    kvP = try kvarP <|> (KV <$> symbolP)

solutionP :: Parser (M.HashMap KVar Expr)
solutionP = M.fromList <$> sepBy solution1P whiteSpace

solutionFileP :: Parser (FixResult Integer, M.HashMap KVar Expr)
solutionFileP = (,) <$> fixResultP integer <*> solutionP

--------------------------------------------------------------------------------
remainderP :: Parser a -> Parser (a, String, SourcePos)
remainderP p
  = do res <- p
       str <- getInput
       pos <- getPosition
       return (res, str, pos)

doParse' :: Parser a -> SourceName -> String -> a
doParse' = parseWithState initPState

<<<<<<< HEAD
parseWithState :: PState -> Parser a -> SourceName -> String -> a
parseWithState st parser f s
  = case evalState (runParserT (remainderP (whiteSpace >> parser)) 0 f s) st of
      Left e            -> die $ err (errorSpan e) (dErr e)
      Right (r, "", _)  -> r
      Right (_, r, l)   -> die $ err (SS l l) (dRem r)
    where
      dErr e = vcat [ "parseError"        <+> tshow e
                    , "when parsing from" <+> text f ]
      dRem r = vcat [ "doParse has leftover"
                    , nest 4 (text r)
                    , "when parsing from" <+> text f ]
=======
initPState :: PState
initPState = PState {fixityTable = bops, empList = Nothing, singList = Nothing}
>>>>>>> fb1f8bb3

{-
doParse' :: Parser a -> SourceName -> String -> a
doParse' parser f s
  = case evalState (runParserT (remainderP (whiteSpace >> parser)) 0 f s) initPState of
      Left e            -> die $ err (errorSpan e) (dErr e)
      Right (r, "", _)  -> r
      Right (_, r, l)   -> die $ err (SS l l) (dRem r)
    where
      dErr e = vcat [ "parseError"        <+> tshow e
                    , "when parsing from" <+> text f ]
      dRem r = vcat [ "doParse has leftover"
                    , nest 4 (text r)
                    , "when parsing from" <+> text f ]
-}

errorSpan :: ParseError -> SrcSpan
errorSpan e = SS l l where l = errorPos e

parseFromFile :: Parser b -> SourceName -> IO b
parseFromFile p f = doParse' p f <$> readFile f

freshIntP :: Parser Integer
freshIntP = do n <- getState
               updateState (+ 1)
               return n

---------------------------------------------------------------------
-- Standalone SMTLIB2 commands --------------------------------------
---------------------------------------------------------------------
commandsP :: Parser [Command]
commandsP = sepBy commandP semi

commandP :: Parser Command
commandP
  =  (reserved "var"      >> cmdVarP)
 <|> (reserved "push"     >> return Push)
 <|> (reserved "pop"      >> return Pop)
 <|> (reserved "check"    >> return CheckSat)
 <|> (reserved "assert"   >> (Assert Nothing <$> predP))
 <|> (reserved "distinct" >> (Distinct <$> brackets (sepBy exprP comma)))

cmdVarP :: Parser Command
cmdVarP = error "UNIMPLEMENTED: cmdVarP"
-- do
  -- x <- bindP
  -- t <- sortP
  -- return $ Declare x [] t

---------------------------------------------------------------------
-- Bundling Parsers into a Typeclass --------------------------------
---------------------------------------------------------------------

class Inputable a where
  rr  :: String -> a
  rr' :: String -> String -> a
  rr' _ = rr
  rr    = rr' ""

instance Inputable Symbol where
  rr' = doParse' symbolP

instance Inputable Constant where
  rr' = doParse' constantP

instance Inputable Expr where
  rr' = doParse' exprP

instance Inputable (FixResult Integer) where
  rr' = doParse' $ fixResultP integer

instance Inputable (FixResult Integer, FixSolution) where
  rr' = doParse' solutionFileP

instance Inputable (FInfo ()) where
  rr' = {-# SCC "fInfoP" #-} doParse' fInfoP

instance Inputable (FInfoWithOpts ()) where
  rr' = {-# SCC "fInfoWithOptsP" #-} doParse' fInfoOptP

instance Inputable Command where
  rr' = doParse' commandP

instance Inputable [Command] where
  rr' = doParse' commandsP

{-
---------------------------------------------------------------
--------------------------- Testing ---------------------------
---------------------------------------------------------------

-- A few tricky predicates for parsing
-- myTest1 = "((((v >= 56320) && (v <= 57343)) => (((numchars a o ((i - o) + 1)) == (1 + (numchars a o ((i - o) - 1)))) && (((numchars a o (i - (o -1))) >= 0) && (((i - o) - 1) >= 0)))) && ((not (((v >= 56320) && (v <= 57343)))) => (((numchars a o ((i - o) + 1)) == (1 + (numchars a o (i - o)))) && ((numchars a o (i - o)) >= 0))))"
--
-- myTest2 = "len x = len y - 1"
-- myTest3 = "len x y z = len a b c - 1"
-- myTest4 = "len x y z = len a b (c - 1)"
-- myTest5 = "x >= -1"
-- myTest6 = "(bLength v) = if n > 0 then n else 0"
-- myTest7 = "(bLength v) = (if n > 0 then n else 0)"
-- myTest8 = "(bLength v) = (n > 0 ? n : 0)"


sa  = "0"
sb  = "x"
sc  = "(x0 + y0 + z0) "
sd  = "(x+ y * 1)"
se  = "_|_ "
sf  = "(1 + x + _|_)"
sg  = "f(x,y,z)"
sh  = "(f((x+1), (y * a * b - 1), _|_))"
si  = "(2 + f((x+1), (y * a * b - 1), _|_))"

s0  = "true"
s1  = "false"
s2  = "v > 0"
s3  = "(0 < v && v < 100)"
s4  = "(x < v && v < y+10 && v < z)"
s6  = "[(v > 0)]"
s6' = "x"
s7' = "(x <=> y)"
s8' = "(x <=> a = b)"
s9' = "(x <=> (a <= b && b < c))"

s7  = "{ v: Int | [(v > 0)] }"
s8  = "x:{ v: Int | v > 0 } -> {v : Int | v >= x}"
s9  = "v = x+y"
s10 = "{v: Int | v = x + y}"

s11 = "x:{v:Int | true } -> {v:Int | true }"
s12 = "y : {v:Int | true } -> {v:Int | v = x }"
s13 = "x:{v:Int | true } -> y:{v:Int | true} -> {v:Int | v = x + y}"
s14 = "x:{v:a  | true} -> y:{v:b | true } -> {v:a | (x < v && v < y) }"
s15 = "x:Int -> Bool"
s16 = "x:Int -> y:Int -> {v:Int | v = x + y}"
s17 = "a"
s18 = "x:a -> Bool"
s20 = "forall a . x:Int -> Bool"

s21 = "x:{v : GHC.Prim.Int# | true } -> {v : Int | true }"

r0  = (rr s0) :: Pred
r0' = (rr s0) :: [Refa]
r1  = (rr s1) :: [Refa]


e1, e2  :: Expr
e1  = rr "(k_1 + k_2)"
e2  = rr "k_1"

o1, o2, o3 :: FixResult Integer
o1  = rr "SAT "
o2  = rr "UNSAT [1, 2, 9,10]"
o3  = rr "UNSAT []"

-- sol1 = doParse solution1P "solution: k_5 := [0 <= VV_int]"
-- sol2 = doParse solution1P "solution: k_4 := [(0 <= VV_int)]"

b0, b1, b2, b4, b5, b6, b7, b8, b9, b10, b11, b12, b13 :: BareType
b0  = rr "Int"
b1  = rr "x:{v:Int | true } -> y:{v:Int | true} -> {v:Int | v = x + y}"
b2  = rr "x:{v:Int | true } -> y:{v:Int | true} -> {v:Int | v = x - y}"
b4  = rr "forall a . x : a -> Bool"
b5  = rr "Int -> Int -> Int"
b6  = rr "(Int -> Int) -> Int"
b7  = rr "({v: Int | v > 10} -> Int) -> Int"
b8  = rr "(x:Int -> {v: Int | v > x}) -> {v: Int | v > 10}"
b9  = rr "x:Int -> {v: Int | v > x} -> {v: Int | v > 10}"
b10 = rr "[Int]"
b11 = rr "x:[Int] -> {v: Int | v > 10}"
b12 = rr "[Int] -> String"
b13 = rr "x:(Int, [Bool]) -> [(String, String)]"

-- b3 :: BareType
-- b3  = rr "x:Int -> y:Int -> {v:Bool | ((v is True) <=> x = y)}"

m1 = ["len :: [a] -> Int", "len (Nil) = 0", "len (Cons x xs) = 1 + len(xs)"]
m2 = ["tog :: LL a -> Int", "tog (Nil) = 100", "tog (Cons y ys) = 200"]

me1, me2 :: Measure.Measure BareType Symbol
me1 = (rr $ intercalate "\n" m1)
me2 = (rr $ intercalate "\n" m2)
-}<|MERGE_RESOLUTION|>--- conflicted
+++ resolved
@@ -942,7 +942,6 @@
 doParse' :: Parser a -> SourceName -> String -> a
 doParse' = parseWithState initPState
 
-<<<<<<< HEAD
 parseWithState :: PState -> Parser a -> SourceName -> String -> a
 parseWithState st parser f s
   = case evalState (runParserT (remainderP (whiteSpace >> parser)) 0 f s) st of
@@ -955,10 +954,8 @@
       dRem r = vcat [ "doParse has leftover"
                     , nest 4 (text r)
                     , "when parsing from" <+> text f ]
-=======
 initPState :: PState
 initPState = PState {fixityTable = bops, empList = Nothing, singList = Nothing}
->>>>>>> fb1f8bb3
 
 {-
 doParse' :: Parser a -> SourceName -> String -> a
