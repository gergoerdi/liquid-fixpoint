--- conflicted
+++ resolved
@@ -250,18 +250,11 @@
 newtype MInt = MInt Integer -- deriving (Eq, NFData)
 
 instance Semigroup MInt where
-<<<<<<< HEAD
-  (MInt m) <> (MInt n) = MInt (m + n)
-
-instance Monoid MInt where
-  mempty = MInt 0
-=======
   MInt m <> MInt n = MInt (m + n)
 
 instance Monoid MInt where
   mempty  = MInt 0
   mappend = (<>)
->>>>>>> 6b31e844
 
 size :: Visitable t => t -> Integer
 size t    = n
