{-# LANGUAGE DeriveDataTypeable        #-}
{-# LANGUAGE DeriveGeneric             #-}
{-# LANGUAGE DeriveFoldable            #-}
{-# LANGUAGE DeriveTraversable         #-}
{-# LANGUAGE FlexibleInstances         #-}
{-# LANGUAGE NoMonomorphismRestriction #-}
{-# LANGUAGE ScopedTypeVariables       #-}
{-# LANGUAGE OverloadedStrings         #-}

{-# OPTIONS_GHC -fno-warn-orphans #-}

module Language.Fixpoint.Types.Errors (
  -- * Concrete Location Type
    SrcSpan (..)
  , dummySpan
  , sourcePosElts

  -- * Result

  , FixResult (..)
  , colorResult
  , resultDoc

  -- * Abstract Error Type
  , Error

  -- * Constructor
  , err

  -- * Accessors
  , errLoc
  , errMsg

  -- * Adding Insult to Injury
  , catError
  , catErrors

  -- * Fatal Exit
  , die
  , exit

  -- * Some popular errors
  , errFreeVarInQual
  ) where

import           Control.Exception
-- import qualified Control.Monad.Error           as E
import           Data.Serialize                (Serialize (..))
import           Data.Generics                 (Data)
import           Data.Typeable
import           Control.DeepSeq
-- import           Data.Hashable
import qualified Data.Binary                   as B
import           GHC.Generics                  (Generic)
import           Language.Fixpoint.Types.PrettyPrint
import           Language.Fixpoint.Types.Spans
import           Language.Fixpoint.Misc
import           Text.PrettyPrint.HughesPJ
-- import           Text.Printf
import           Data.Function (on)

-- import           Debug.Trace

<<<<<<< HEAD
instance Serialize Error1
=======
instance Serialize TextDetails
instance Serialize Doc
>>>>>>> f6529884
instance Serialize Error
instance Serialize (FixResult Error)

instance (B.Binary a) => B.Binary (FixResult a)

--------------------------------------------------------------------------------
-- | A BareBones Error Type ----------------------------------------------------
--------------------------------------------------------------------------------

newtype Error = Error [Error1]
                deriving (Eq, Ord, Show, Typeable, Generic)

data Error1 = Error1
  { errLoc :: SrcSpan
  , errMsg :: String
  } deriving (Eq, Show, Data, Typeable, Generic)

instance Ord Error1 where
  compare = compare `on` errLoc

instance PPrint Error1 where
  pprint (Error1 l msg) = pprint l <> text (": Error:" ++ msg)

instance PPrint Error where
  pprint (Error es) = vcat $ pprint <$> es

instance Fixpoint Error1 where
  toFix = pprint

instance Exception Error
instance Exception (FixResult Error)

---------------------------------------------------------------------
-- catMessage :: Error -> String -> Error
---------------------------------------------------------------------
-- catMessage e msg = e {errMsg = msg ++ errMsg e}

---------------------------------------------------------------------
catError :: Error -> Error -> Error
---------------------------------------------------------------------
catError (Error e1) (Error e2) = Error (e1 ++ e2)

---------------------------------------------------------------------
catErrors :: ListNE Error -> Error
---------------------------------------------------------------------
catErrors = foldr1 catError

---------------------------------------------------------------------
err :: SrcSpan -> Doc -> Error
---------------------------------------------------------------------
err sp msg = Error [Error1 sp (render msg)]

---------------------------------------------------------------------
die :: Error -> a
---------------------------------------------------------------------
die = throw

---------------------------------------------------------------------
exit :: a -> IO a -> IO a
---------------------------------------------------------------------
exit def act = catch act $ \(e :: Error) -> do
  putDocLn $ vcat ["Unexpected Errors!", pprint e]
  return def

putDocLn :: Doc -> IO ()
putDocLn = putStrLn . render
---------------------------------------------------------------------
-- | Result ---------------------------------------------------------
---------------------------------------------------------------------

data FixResult a = Crash [a] String
                 | Safe
                 | Unsafe ![a]
                   deriving (Data, Typeable, Foldable, Traversable, Show, Generic)

instance (NFData a) => NFData (FixResult a)

instance Eq a => Eq (FixResult a) where
  Crash xs _ == Crash ys _        = xs == ys
  Unsafe xs == Unsafe ys          = xs == ys
  Safe      == Safe               = True
  _         == _                  = False

instance Monoid (FixResult a) where
  mempty                          = Safe
  mappend Safe x                  = x
  mappend x Safe                  = x
  mappend _ c@(Crash _ _)         = c
  mappend c@(Crash _ _) _         = c
  mappend (Unsafe xs) (Unsafe ys) = Unsafe (xs ++ ys)

instance Functor FixResult where
  fmap f (Crash xs msg)   = Crash (f <$> xs) msg
  fmap f (Unsafe xs)      = Unsafe (f <$> xs)
  fmap _ Safe             = Safe

resultDoc :: (Fixpoint a) => FixResult a -> Doc
resultDoc Safe             = text "Safe"
resultDoc (Crash xs msg)   = vcat $ text ("Crash!: " ++ msg) : ((("CRASH:" <+>) . toFix) <$> xs)
resultDoc (Unsafe xs)      = vcat $ text "Unsafe:"           : ((("WARNING:" <+>) . toFix) <$> xs)

colorResult :: FixResult a -> Moods
colorResult (Safe)      = Happy
colorResult (Unsafe _)  = Angry
colorResult (_)         = Sad

---------------------------------------------------------------------
-- | Catalogue of Errors --------------------------------------------
---------------------------------------------------------------------

errFreeVarInQual :: (PPrint q, Loc q, PPrint x) => q -> x -> Error
errFreeVarInQual q x = err sp $ vcat [ "Qualifier with free vars"
                                     , pprint q
                                     , pprint x ]
  where
    sp               = srcSpan q<|MERGE_RESOLUTION|>--- conflicted
+++ resolved
@@ -61,12 +61,9 @@
 
 -- import           Debug.Trace
 
-<<<<<<< HEAD
 instance Serialize Error1
-=======
 instance Serialize TextDetails
 instance Serialize Doc
->>>>>>> f6529884
 instance Serialize Error
 instance Serialize (FixResult Error)
 
@@ -81,7 +78,7 @@
 
 data Error1 = Error1
   { errLoc :: SrcSpan
-  , errMsg :: String
+  , errMsg :: Doc
   } deriving (Eq, Show, Data, Typeable, Generic)
 
 instance Ord Error1 where
