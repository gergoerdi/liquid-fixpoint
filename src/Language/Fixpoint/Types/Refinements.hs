--- conflicted
+++ resolved
@@ -201,12 +201,8 @@
           | EBin !Bop !Expr !Expr
           | EIte !Expr !Expr !Expr
           | ECst !Expr !Sort
-<<<<<<< HEAD
-          | ETApp !Expr !Sort
-=======
           | ELam !(Symbol, Sort)   !Expr
           | ETApp !Expr !Sort 
->>>>>>> 9e944378
           | ETAbs !Expr !Symbol
 
 --- Used to be predicates
@@ -489,14 +485,9 @@
                                    pprint r             <+>
                                    pprintPrec (za+1) e2
     where za = 4
-<<<<<<< HEAD
   pprintPrec _ (PAll xts p)    = pprintQuant "forall" xts p
   pprintPrec _ (PExist xts p)  = pprintQuant "exists" xts p
-=======
-  pprintPrec _ (PAll xts p)    = text "forall" <+> toFix xts <+> text "." <+> pprint p
   pprintPrec _ (ELam (x,t) e)  = text "lam" <+> toFix x <+> ":" <+> toFix t <+> text "." <+> pprint e
-  pprintPrec _ (PExist xts p)  = text "exists" <+> toFix xts <+> text "." <+> pprint p
->>>>>>> 9e944378
   pprintPrec _ p@(PKVar {})    = toFix p
   pprintPrec _ (ETApp e s)     = text "ETApp" <+> toFix e <+> toFix s
   pprintPrec _ (ETAbs e s)     = text "ETAbs" <+> toFix e <+> toFix s
