{-# LANGUAGE DeriveDataTypeable         #-}
{-# LANGUAGE DeriveFoldable             #-}
{-# LANGUAGE DeriveFunctor              #-}
{-# LANGUAGE DeriveGeneric              #-}
{-# LANGUAGE DeriveTraversable          #-}
{-# LANGUAGE FlexibleContexts           #-}
{-# LANGUAGE FlexibleInstances          #-}
{-# LANGUAGE GeneralizedNewtypeDeriving #-}
{-# LANGUAGE LambdaCase                 #-}
{-# LANGUAGE NoMonomorphismRestriction  #-}
{-# LANGUAGE OverloadedStrings          #-}
{-# LANGUAGE ScopedTypeVariables #-}
{-# LANGUAGE UndecidableInstances       #-}
{-# LANGUAGE MultiParamTypeClasses      #-}
{-# LANGUAGE GADTs                      #-}
{-# LANGUAGE PatternGuards              #-}
{-# LANGUAGE PatternSynonyms            #-}

-- | This module has the types for representing terms in the refinement logic.

module Language.Fixpoint.Types.Refinements (

  -- * Representing Terms
    SymConst (..)
  , Constant (..)
  , Bop (..)
  , Brel (..)
  , Expr (..), Pred
  , GradInfo (..)
  , pattern PTrue, pattern PTop, pattern PFalse, pattern EBot
  , pattern ETimes, pattern ERTimes, pattern EDiv, pattern ERDiv
  , pattern EEq
  , KVar (..)
  , Subst (..)
  , KVSub (..)
  , Reft (..)
  , SortedReft (..)

  -- * Constructing Terms
  , eVar, elit
  , eProp
  , conj, pAnd, pOr, pIte
  , (&.&), (|.|)
  , pExist
  , mkEApp
  , mkProp
  , intKvar
  , vv_

  -- * Generalizing Embedding with Typeclasses
  , Expression (..)
  , Predicate (..)
  , Subable (..)
  , Reftable (..)

  -- * Constructors
  , reft                    -- "smart
  , trueSortedReft          -- trivial reft
  , trueReft, falseReft     -- trivial reft
  , exprReft                -- singleton: v == e
  , notExprReft             -- singleton: v /= e
  , uexprReft               -- singleton: v ~~ e
  , symbolReft              -- singleton: v == x
  , usymbolReft             -- singleton: v ~~ x
  , propReft                -- singleton: v <=> p
  , predReft                -- any pred : p
  , reftPred
  , reftBind

  -- * Predicates
  , isFunctionSortedReft, functionSort
  , isNonTrivial
  , isContraPred
  , isTautoPred
  , isSingletonExpr 
  , isSingletonReft
  , isFalse

  -- * Destructing
  , flattenRefas
  , conjuncts
  , eApps
  , eAppC
  , exprKVars
  , exprSymbolsSet
  , splitEApp
  , splitPAnd
  , reftConjuncts
  , sortedReftSymbols
  , substSortInExpr

  -- * Transforming
  , mapPredReft
  , onEverySubexpr
  , pprintReft

  , debruijnIndex

  -- * Gradual Type Manipulation
  , pGAnds, pGAnd
  , HasGradual (..)
  , srcGradInfo

  ) where

import           Prelude hiding ((<>))
import           Data.Bifunctor (second)
import qualified Data.Store as S
import           Data.Generics             (Data, gmapT, mkT, extT)
import           Data.Typeable             (Typeable)
import           Data.Hashable
import           Data.HashMap.Strict         (HashMap)
import qualified Data.HashMap.Strict       as HashMap
import           Data.HashSet              (HashSet)
import qualified Data.HashSet              as HashSet
import           GHC.Generics              (Generic)
<<<<<<< HEAD
import           Data.List                 (foldl', partition, nub)
=======
import           Data.List                 (foldl', partition)
import qualified Data.Set                  as Set
>>>>>>> ec3ef799
import           Data.String
import           Data.Text                 (Text)
import qualified Data.Text                 as T
import qualified Data.HashMap.Strict       as M
import           Control.DeepSeq
import           Data.Maybe                (isJust)
import           Language.Fixpoint.Types.Names
import           Language.Fixpoint.Types.PrettyPrint
import           Language.Fixpoint.Types.Spans
import           Language.Fixpoint.Types.Sorts
import           Language.Fixpoint.Misc
import           Text.PrettyPrint.HughesPJ.Compat
import qualified Data.Binary as B
import qualified Data.HashSet as S

-- import           Text.Printf               (printf)


instance NFData KVar
instance NFData SrcSpan
instance NFData Subst
instance NFData GradInfo
instance NFData Constant
instance NFData SymConst
instance NFData Brel
instance NFData Bop
instance NFData Expr
instance NFData Reft
instance NFData SortedReft

-- instance (Hashable k, Eq k, S.Store k, S.Store v) => S.Store (M.HashMap k v) where
  -- put = B.put . M.toList
  -- get = M.fromList <$> B.get

instance (Eq a, Hashable a, S.Store a) => S.Store (TCEmb a) 
instance S.Store SrcSpan
instance S.Store KVar
instance S.Store Subst
instance S.Store GradInfo
instance S.Store Constant
instance S.Store SymConst
instance S.Store Brel
instance S.Store Bop
instance S.Store Expr
instance S.Store Reft
instance S.Store SortedReft

instance B.Binary SymConst
instance B.Binary Constant
instance B.Binary Bop
instance B.Binary SrcSpan
instance B.Binary GradInfo
instance B.Binary Brel
instance B.Binary KVar
instance (Hashable a, Eq a, B.Binary a) => B.Binary (S.HashSet a) where
  put = B.put . S.toList
  get = S.fromList <$> B.get
instance (Hashable k, Eq k, B.Binary k, B.Binary v) => B.Binary (M.HashMap k v) where
  put = B.put . M.toList
  get = M.fromList <$> B.get

instance B.Binary Subst 
instance B.Binary Expr
instance B.Binary Reft 
instance B.Binary TCArgs
instance (Eq a, Hashable a, B.Binary a) => B.Binary (TCEmb a)


reftConjuncts :: Reft -> [Reft]
reftConjuncts (Reft (v, ra)) = [Reft (v, ra') | ra' <- ras']
  where
    ras'                     = if null ps then ks else ((conj ps) : ks)  -- see [NOTE:pAnd-SLOW]
    (ks, ps)                 = partition (\p -> isKvar p || isGradual p) $ refaConjuncts ra



isKvar :: Expr -> Bool
isKvar (PKVar _ _) = True
isKvar _           = False

class HasGradual a where
  isGradual :: a -> Bool
  gVars     :: a -> [KVar]
  gVars _ = [] 
  ungrad    :: a -> a
  ungrad x = x 

instance HasGradual Expr where
  isGradual (PGrad {}) = True
  isGradual (PAnd xs)  = any isGradual xs
  isGradual _          = False

  gVars (PGrad k _ _ _) = [k]
  gVars (PAnd xs)       = concatMap gVars xs
  gVars _               = []

  ungrad (PGrad {}) = PTrue
  ungrad (PAnd xs)  = PAnd (ungrad <$> xs )
  ungrad e          = e


instance HasGradual Reft where
  isGradual (Reft (_,r)) = isGradual r
  gVars (Reft (_,r))     = gVars r
  ungrad (Reft (x,r))    = Reft(x, ungrad r)

instance HasGradual SortedReft where
  isGradual = isGradual . sr_reft
  gVars     = gVars . sr_reft
  ungrad r  = r {sr_reft = ungrad (sr_reft r)}

refaConjuncts :: Expr -> [Expr]
refaConjuncts p = [p' | p' <- conjuncts p, not $ isTautoPred p']

--------------------------------------------------------------------------------
-- | Kvars ---------------------------------------------------------------------
--------------------------------------------------------------------------------

newtype KVar = KV { kv :: Symbol }
               deriving (Eq, Ord, Data, Typeable, Generic, IsString)

intKvar :: Integer -> KVar
intKvar = KV . intSymbol "k_"

instance Show KVar where
  show (KV x) = "$" ++ show x

instance Hashable KVar
instance Hashable Brel
instance Hashable Bop
instance Hashable SymConst
instance Hashable Constant
instance Hashable GradInfo 
instance Hashable Subst 
instance Hashable Expr 
instance Hashable Reft

--------------------------------------------------------------------------------
-- | Substitutions -------------------------------------------------------------
--------------------------------------------------------------------------------
newtype Subst = Su (M.HashMap Symbol Expr)
                deriving (Eq, Data, Ord, Typeable, Generic)

instance Show Subst where
  show = showFix

instance Fixpoint Subst where
  toFix (Su m) = case hashMapToAscList m of
                   []  -> empty
                   xys -> hcat $ map (\(x,y) -> brackets $ toFix x <-> text ":=" <-> toFix y) xys

instance PPrint Subst where
  pprintTidy _ = toFix

data KVSub = KVS
  { ksuVV    :: Symbol
  , ksuSort  :: Sort
  , ksuKVar  :: KVar
  , ksuSubst :: Subst
  } deriving (Eq, Data, Typeable, Generic, Show)

instance PPrint KVSub where
  pprintTidy k ksu = pprintTidy k (ksuVV ksu, ksuKVar ksu, ksuSubst ksu)

--------------------------------------------------------------------------------
-- | Expressions ---------------------------------------------------------------
--------------------------------------------------------------------------------

-- | Uninterpreted constants that are embedded as  "constant symbol : Str"

data SymConst = SL !Text
              deriving (Eq, Ord, Show, Data, Typeable, Generic)

data Constant = I !Integer
              | R !Double
              | L !Text !Sort
              deriving (Eq, Ord, Show, Data, Typeable, Generic)

data Brel = Eq | Ne | Gt | Ge | Lt | Le | Ueq | Une
            deriving (Eq, Ord, Show, Data, Typeable, Generic)

data Bop  = Plus | Minus | Times | Div | Mod | RTimes | RDiv
            deriving (Eq, Ord, Show, Data, Typeable, Generic)
            -- NOTE: For "Mod" 2nd expr should be a constant or a var *)

data Expr = ESym !SymConst
          | ECon !Constant
          | EVar !Symbol
          | EApp !Expr !Expr
          | ENeg !Expr
          | EBin !Bop !Expr !Expr
          | EIte !Expr !Expr !Expr
          | ECst !Expr !Sort
          | ELam !(Symbol, Sort)   !Expr
          | ETApp !Expr !Sort
          | ETAbs !Expr !Symbol
          | PAnd   ![Expr]
          | POr    ![Expr]
          | PNot   !Expr
          | PImp   !Expr !Expr
          | PIff   !Expr !Expr
          | PAtom  !Brel  !Expr !Expr
          | PKVar  !KVar !Subst
          | PAll   ![(Symbol, Sort)] !Expr
          | PExist ![(Symbol, Sort)] !Expr
          | PGrad  !KVar !Subst !GradInfo !Expr
          | ECoerc !Sort !Sort !Expr  
          deriving (Eq, Show, Ord, Data, Typeable, Generic)

onEverySubexpr :: (Expr -> Expr) -> Expr -> Expr
onEverySubexpr = everywhereOnA

-- | Like 'Data.Generics.everywhere' but only traverses the nodes
-- of type @a@ or @[a]@.
everywhereOnA :: forall a. Data a => (a -> a) -> a -> a
everywhereOnA f = go
  where
    go :: a -> a
    go = f . gmapT (mkT go `extT` map go)

type Pred = Expr

pattern PTrue :: Expr
pattern PTrue = PAnd []

pattern PTop :: Expr
pattern PTop = PAnd []

pattern PFalse :: Expr
pattern PFalse = POr  []

pattern EBot :: Expr
pattern EBot = POr  []

pattern EEq :: Expr -> Expr -> Expr
pattern EEq e1 e2 = PAtom Eq    e1 e2

pattern ETimes :: Expr -> Expr -> Expr
pattern ETimes e1 e2 = EBin Times  e1 e2

pattern ERTimes :: Expr -> Expr -> Expr
pattern ERTimes e1 e2 = EBin RTimes e1 e2

pattern EDiv :: Expr -> Expr -> Expr
pattern EDiv e1 e2 = EBin Div    e1 e2

pattern ERDiv :: Expr -> Expr -> Expr
pattern ERDiv e1 e2 = EBin RDiv   e1 e2

exprSymbolsSet :: Expr -> HashSet Symbol
exprSymbolsSet = go
  where
    gos es                = HashSet.unions (go <$> es)
    go (EVar x)           = HashSet.singleton x
    go (EApp f e)         = gos [f, e]
    go (ELam (x,_) e)     = HashSet.delete x (go e)
    go (ECoerc _ _ e)     = go e
    go (ENeg e)           = go e
    go (EBin _ e1 e2)     = gos [e1, e2]
    go (EIte p e1 e2)     = gos [p, e1, e2]
    go (ECst e _)         = go e
    go (PAnd ps)          = gos ps
    go (POr ps)           = gos ps
    go (PNot p)           = go p
    go (PIff p1 p2)       = gos [p1, p2]
    go (PImp p1 p2)       = gos [p1, p2]
    go (PAtom _ e1 e2)    = gos [e1, e2]
    go (PKVar _ (Su su))  = HashSet.unions $ map exprSymbolsSet (M.elems su)
    go (PAll xts p)       = go p `HashSet.difference` HashSet.fromList (fst <$> xts)
    go (PExist xts p)     = go p `HashSet.difference` HashSet.fromList (fst <$> xts)
    go _                  = HashSet.empty

substSortInExpr :: (Symbol -> Sort) -> Expr -> Expr
substSortInExpr f = onEverySubexpr go
  where
    go = \case
      ELam (x, t) e -> ELam (x, substSort f t) e
      PAll xts e -> PAll (second (substSort f) <$> xts) e
      PExist xts e -> PExist (second (substSort f) <$> xts) e
      ECst e t -> ECst e (substSort f t)
      ECoerc t0 t1 e -> ECoerc (substSort f t0) (substSort f t1) e
      e -> e

exprKVars :: Expr -> HashMap KVar [Subst]
exprKVars = go
  where
    gos es                = HashMap.unions (go <$> es)
    go (EVar _)           = HashMap.empty
    go (EApp f e)         = gos [f, e]
    go (ELam _ e)     = go e
    go (ECoerc _ _ e)     = go e
    go (ENeg e)           = go e
    go (EBin _ e1 e2)     = gos [e1, e2]
    go (EIte p e1 e2)     = gos [p, e1, e2]
    go (ECst e _)         = go e
    go (PAnd ps)          = gos ps
    go (POr ps)           = gos ps
    go (PNot p)           = go p
    go (PIff p1 p2)       = gos [p1, p2]
    go (PImp p1 p2)       = gos [p1, p2]
    go (PAtom _ e1 e2)    = gos [e1, e2]
    go (PKVar k substs@(Su su))  =
      HashMap.insertWith (++) k [substs] $ HashMap.unions $ map exprKVars (M.elems su)
    go (PAll _xts p)       = go p
    go (PExist _xts p)     = go p
    go _                  = HashMap.empty

data GradInfo = GradInfo {gsrc :: SrcSpan, gused :: Maybe SrcSpan}
          deriving (Eq, Ord, Show, Data, Typeable, Generic)

srcGradInfo :: SourcePos -> GradInfo
srcGradInfo src = GradInfo (SS src src) Nothing

mkEApp :: LocSymbol -> [Expr] -> Expr
mkEApp = eApps . EVar . val

eApps :: Expr -> [Expr] -> Expr
eApps f es  = foldl' EApp f es

splitEApp :: Expr -> (Expr, [Expr])
splitEApp = go []
  where
    go acc (EApp f e) = go (e:acc) f
    go acc e          = (e, acc)

splitPAnd :: Expr -> [Expr]
splitPAnd (PAnd es) = concatMap splitPAnd es
splitPAnd e         = [e]

eAppC :: Sort -> Expr -> Expr -> Expr
eAppC s e1 e2 = ECst (EApp e1 e2) s

--------------------------------------------------------------------------------
debruijnIndex :: Expr -> Int
debruijnIndex = go
  where
    go (ELam _ e)      = 1 + go e
    go (ECst e _)      = go e
    go (EApp e1 e2)    = go e1 + go e2
    go (ESym _)        = 1
    go (ECon _)        = 1
    go (EVar _)        = 1
    go (ENeg e)        = go e
    go (EBin _ e1 e2)  = go e1 + go e2
    go (EIte e e1 e2)  = go e + go e1 + go e2
    go (ETAbs e _)     = go e
    go (ETApp e _)     = go e
    go (PAnd es)       = foldl (\n e -> n + go e) 0 es
    go (POr es)        = foldl (\n e -> n + go e) 0 es
    go (PNot e)        = go e
    go (PImp e1 e2)    = go e1 + go e2
    go (PIff e1 e2)    = go e1 + go e2
    go (PAtom _ e1 e2) = go e1 + go e2
    go (PAll _ e)      = go e
    go (PExist _ e)    = go e
    go (PKVar _ _)     = 1
    go (PGrad _ _ _ e) = go e
    go (ECoerc _ _ e)  = go e

-- | Parsed refinement of @Symbol@ as @Expr@
--   e.g. in '{v: _ | e }' v is the @Symbol@ and e the @Expr@
newtype Reft = Reft (Symbol, Expr)
               deriving (Eq, Ord, Data, Typeable, Generic)

data SortedReft = RR { sr_sort :: !Sort, sr_reft :: !Reft }
                  deriving (Eq, Ord, Data, Typeable, Generic)

sortedReftSymbols :: SortedReft -> HashSet Symbol
sortedReftSymbols sr =
  HashSet.union
    (sortSymbols $ sr_sort sr)
    (exprSymbolsSet $ reftPred $ sr_reft sr)

elit :: Located Symbol -> Sort -> Expr
elit l s = ECon $ L (symbolText $ val l) s

instance Fixpoint Constant where
  toFix (I i)   = toFix i
  toFix (R i)   = toFix i
  toFix (L s t) = parens $ text "lit" <+> text "\"" <-> toFix s <-> text "\"" <+> toFix t

--------------------------------------------------------------------------------
-- | String Constants ----------------------------------------------------------
--------------------------------------------------------------------------------

-- | Replace all symbol-representations-of-string-literals with string-literal
--   Used to transform parsed output from fixpoint back into fq.

instance Symbolic SymConst where
  symbol = encodeSymConst

encodeSymConst        :: SymConst -> Symbol
encodeSymConst (SL s) = litSymbol $ symbol s

-- _decodeSymConst :: Symbol -> Maybe SymConst
-- _decodeSymConst = fmap (SL . symbolText) . unLitSymbol

instance Fixpoint SymConst where
  toFix (SL t) = text (show t)

instance Fixpoint KVar where
  toFix (KV k) = text "$" <-> toFix k

instance Fixpoint Brel where
  toFix Eq  = text "="
  toFix Ne  = text "!="
  toFix Ueq = text "~~"
  toFix Une = text "!~"
  toFix Gt  = text ">"
  toFix Ge  = text ">="
  toFix Lt  = text "<"
  toFix Le  = text "<="

instance Fixpoint Bop where
  toFix Plus   = text "+"
  toFix Minus  = text "-"
  toFix RTimes = text "*."
  toFix Times  = text "*"
  toFix Div    = text "/"
  toFix RDiv   = text "/."
  toFix Mod    = text "mod"

instance Fixpoint Expr where
  toFix (ESym c)       = toFix c
  toFix (ECon c)       = toFix c
  toFix (EVar s)       = toFix s
  toFix e@(EApp _ _)   = parens $ hcat $ punctuate " " $ toFix <$> (f:es) where (f, es) = splitEApp e
  toFix (ENeg e)       = parens $ text "-"  <+> parens (toFix e)
  toFix (EBin o e1 e2) = parens $ toFix e1  <+> toFix o <+> toFix e2
  toFix (EIte p e1 e2) = parens $ text "if" <+> toFix p <+> text "then" <+> toFix e1 <+> text "else" <+> toFix e2
  -- toFix (ECst e _so)   = toFix e
  toFix (ECst e so)    = parens $ toFix e   <+> text " : " <+> toFix so
  -- toFix (EBot)         = text "_|_"
  -- toFix PTop           = text "???"
  toFix PTrue          = text "true"
  toFix PFalse         = text "false"
  toFix (PNot p)       = parens $ text "~" <+> parens (toFix p)
  toFix (PImp p1 p2)   = parens $ toFix p1 <+> text "=>" <+> toFix p2
  toFix (PIff p1 p2)   = parens $ toFix p1 <+> text "<=>" <+> toFix p2
  toFix (PAnd ps)      = text "&&" <+> toFix ps
  toFix (POr  ps)      = text "||" <+> toFix ps
  toFix (PAtom r e1 e2)  = parens $ toFix e1 <+> toFix r <+> toFix e2
  toFix (PKVar k su)     = toFix k <-> toFix su
  toFix (PAll xts p)     = "forall" <+> (toFix xts
                                        $+$ ("." <+> toFix p))
  toFix (PExist xts p)   = "exists" <+> (toFix xts
                                        $+$ ("." <+> toFix p))
  toFix (ETApp e s)      = text "tapp" <+> toFix e <+> toFix s
  toFix (ETAbs e s)      = text "tabs" <+> toFix e <+> toFix s
  toFix (PGrad k _ _ e)  = toFix e <+> text "&&" <+> toFix k -- text "??" -- <+> toFix k <+> toFix su
  toFix (ECoerc a t e)   = parens (text "coerce" <+> toFix a <+> text "~" <+> toFix t <+> text "in" <+> toFix e)
  toFix (ELam (x,s) e)   = text "lam" <+> toFix x <+> ":" <+> toFix s <+> "." <+> toFix e

  simplify (POr  [])     = PFalse
  simplify (POr  [p])    = simplify p
  simplify (PNot p) =
    let sp = simplify p
     in case sp of
          PNot e -> e
          _ -> PNot sp
  -- XXX: Do not simplify PImp until PLE can handle it
  -- https://github.com/ucsd-progsys/liquid-fixpoint/issues/475
  -- simplify (PImp p q) =
  --   let sq = simplify q
  --    in if sq == PTrue then PTrue
  --       else if sq == PFalse then simplify (PNot p)
  --       else PImp (simplify p) sq
  simplify (PIff p q)    =
    let sp = simplify p
        sq = simplify q
     in if sp == sq then PTrue
        else if sp == PTrue then sq
        else if sq == PTrue then sp
        else if sp == PFalse then PNot sq
        else if sq == PFalse then PNot sp
        else PIff sp sq

  simplify (PGrad k su i e)
    | isContraPred e      = PFalse
    | otherwise           = PGrad k su i (simplify e)

  simplify (PAnd ps)
    | any isContraPred ps = PFalse
                         -- Note: Performance of some tests is very sensitive to this code. See #480 
    | otherwise           = simplPAnd . dedup . flattenRefas . filter (not . isTautoPred) $ map simplify ps
    where
      dedup = Set.toList . Set.fromList
      simplPAnd [] = PTrue
      simplPAnd [p] = p
      simplPAnd xs = PAnd xs

  simplify (POr  ps)
    | any isTautoPred ps = PTrue
    | otherwise          = POr  $ filter (not . isContraPred) $ map simplify ps

  simplify p
    | isContraPred p     = PFalse
    | isTautoPred  p     = PTrue
    | otherwise          = p

isContraPred   :: Expr -> Bool
isContraPred z = eqC z || (z `elem` contras)
  where
    contras    = [PFalse]

    eqC (PAtom Eq (ECon x) (ECon y))
               = x /= y
    eqC (PAtom Ueq (ECon x) (ECon y))
               = x /= y
    eqC (PAtom Ne x y)
               = x == y
    eqC (PAtom Une x y)
               = x == y
    eqC _      = False

isTautoPred   :: Expr -> Bool
isTautoPred z  = z == PTop || z == PTrue || eqT z
  where
    eqT (PAnd [])
               = True
    eqT (PAtom Le x y)
               = x == y
    eqT (PAtom Ge x y)
               = x == y
    eqT (PAtom Eq x y)
               = x == y
    eqT (PAtom Ueq x y)
               = x == y
    eqT (PAtom Ne (ECon x) (ECon y))
               = x /= y
    eqT (PAtom Une (ECon x) (ECon y))
               = x /= y
    eqT _      = False

isEq  :: Brel -> Bool
isEq r          = r == Eq || r == Ueq

instance PPrint Constant where
  pprintTidy _ = toFix

instance PPrint Brel where
  pprintTidy _ Eq = "=="
  pprintTidy _ Ne = "/="
  pprintTidy _ r  = toFix r

instance PPrint Bop where
  pprintTidy _  = toFix

instance PPrint Sort where
  pprintTidy _ = toFix

instance PPrint a => PPrint (TCEmb a) where 
  pprintTidy k = pprintTidy k . tceToList 

instance PPrint KVar where
  pprintTidy _ (KV x) = text "$" <-> pprint x

instance PPrint SymConst where
  pprintTidy _ (SL x) = doubleQuotes $ text $ T.unpack x

-- | Wrap the enclosed 'Doc' in parentheses only if the condition holds.
parensIf :: Bool -> Doc -> Doc
parensIf True  = parens
parensIf False = id

-- NOTE: The following Expr and Pred printers use pprintPrec to print
-- expressions with minimal parenthesization. The precedence rules are somewhat
-- fragile, and it would be nice to have them directly tied to the parser, but
-- the general idea is (from lowest to highest precedence):
--
-- 1 - if-then-else
-- 2 - => and <=>
-- 3 - && and ||
-- 4 - ==, !=, <, <=, >, >=
-- 5 - mod
-- 6 - + and -
-- 7 - * and /
-- 8 - function application
--
-- Each printer `p` checks whether the precedence of the context is greater than
-- its own precedence. If so, the printer wraps itself in parentheses. Then it
-- sets the contextual precedence for recursive printer invocations to
-- (prec p + 1).

opPrec :: Bop -> Int
opPrec Mod    = 5
opPrec Plus   = 6
opPrec Minus  = 6
opPrec Times  = 7
opPrec RTimes = 7
opPrec Div    = 7
opPrec RDiv   = 7

instance PPrint Expr where
  pprintPrec _ k (ESym c)        = pprintTidy k c
  pprintPrec _ k (ECon c)        = pprintTidy k c
  pprintPrec _ k (EVar s)        = pprintTidy k s
  -- pprintPrec _ (EBot)          = text "_|_"
  pprintPrec z k (ENeg e)        = parensIf (z > zn) $
                                   "-" <-> pprintPrec (zn + 1) k e
    where zn = 2
  pprintPrec z k (EApp f es)     = parensIf (z > za) $
                                   pprintPrec za k f <+> pprintPrec (za+1) k es
    where za = 8
  pprintPrec z k (EBin o e1 e2)  = parensIf (z > zo) $
                                   pprintPrec (zo+1) k e1 <+>
                                   pprintTidy k o         <+>
                                   pprintPrec (zo+1) k e2
    where zo = opPrec o
  pprintPrec z k (EIte p e1 e2)  = parensIf (z > zi) $
                                   "if"   <+> pprintPrec (zi+1) k p  <+>
                                   "then" <+> pprintPrec (zi+1) k e1 <+>
                                   "else" <+> pprintPrec (zi+1) k e2
    where zi = 1

  -- RJ: DO NOT DELETE!
  pprintPrec _ k (ECst e so)     = parens $ pprint e <+> ":" <+> {- const (text "...") -} (pprintTidy k so)
  -- pprintPrec z k (ECst e _)      = pprintPrec z k e
  pprintPrec _ _ PTrue           = trueD
  pprintPrec _ _ PFalse          = falseD
  pprintPrec z k (PNot p)        = parensIf (z > zn) $
                                   "not" <+> pprintPrec (zn+1) k p
    where zn = 8
  pprintPrec z k (PImp p1 p2)    = parensIf (z > zi) $
                                   (pprintPrec (zi+1) k p1) <+>
                                   "=>"                     <+>
                                   (pprintPrec (zi+1) k p2)
    where zi = 2
  pprintPrec z k (PIff p1 p2)    = parensIf (z > zi) $
                                   (pprintPrec (zi+1) k p1) <+>
                                   "<=>"                    <+>
                                   (pprintPrec (zi+1) k p2)
    where zi = 2
  pprintPrec z k (PAnd ps)       = parensIf (z > za) $
                                   pprintBin (za + 1) k trueD andD ps
    where za = 3
  pprintPrec z k (POr  ps)       = parensIf (z > zo) $
                                   pprintBin (zo + 1) k falseD orD ps
    where zo = 3
  pprintPrec z k (PAtom r e1 e2) = parensIf (z > za) $
                                   pprintPrec (za+1) k e1 <+>
                                   pprintTidy k r         <+>
                                   pprintPrec (za+1) k e2
    where za = 4
  pprintPrec _ k (PAll xts p)    = pprintQuant k "forall" xts p
  pprintPrec _ k (PExist xts p)  = pprintQuant k "exists" xts p
  pprintPrec _ k (ELam (x,t) e)  = "lam" <+> toFix x <+> ":" <+> toFix t <+> text "." <+> pprintTidy k e
  pprintPrec _ k (ECoerc a t e)  = parens $ "coerce" <+> toFix a <+> "~" <+> toFix t <+> text "in" <+> pprintTidy k e
  pprintPrec _ _ p@(PKVar {})    = toFix p
  pprintPrec _ _ (ETApp e s)     = "ETApp" <+> toFix e <+> toFix s
  pprintPrec _ _ (ETAbs e s)     = "ETAbs" <+> toFix e <+> toFix s
  pprintPrec z k (PGrad x _ _ e) = pprintPrec z k e <+> "&&" <+> toFix x -- "??"

pprintQuant :: Tidy -> Doc -> [(Symbol, Sort)] -> Expr -> Doc
pprintQuant k d xts p = (d <+> toFix xts)
                        $+$
                        ("  ." <+> pprintTidy k p)

trueD, falseD, andD, orD :: Doc
trueD  = "true"
falseD = "false"
andD   = "&&"
orD    = "||"

pprintBin :: (PPrint a) => Int -> Tidy -> Doc -> Doc -> [a] -> Doc
pprintBin _ _ b _ [] = b
pprintBin z k _ o xs = vIntersperse o $ pprintPrec z k <$> xs

vIntersperse :: Doc -> [Doc] -> Doc
vIntersperse _ []     = empty
vIntersperse _ [d]    = d
vIntersperse s (d:ds) = vcat (d : ((s <+>) <$> ds))

pprintReft :: Tidy -> Reft -> Doc
pprintReft k (Reft (_,ra)) = pprintBin z k trueD andD flat
  where
    flat = flattenRefas [ra]
    z    = if length flat > 1 then 3 else 0

------------------------------------------------------------------------
-- | Generalizing Symbol, Expression, Predicate into Classes -----------
------------------------------------------------------------------------

-- | Values that can be viewed as Constants

-- | Values that can be viewed as Expressions

class Expression a where
  expr   :: a -> Expr

-- | Values that can be viewed as Predicates

class Predicate a where
  prop   :: a -> Expr

instance Expression SortedReft where
  expr (RR _ r) = expr r

instance Expression Reft where
  expr (Reft(_, e)) = e

instance Expression Expr where
  expr = id

-- | The symbol may be an encoding of a SymConst.

instance Expression Symbol where
  expr s = eVar s

instance Expression Text where
  expr = ESym . SL

instance Expression Integer where
  expr = ECon . I

instance Expression Int where
  expr = expr . toInteger

instance Predicate Symbol where
  prop = eProp

instance Predicate Expr where
  prop = id

instance Predicate Bool where
  prop True  = PTrue
  prop False = PFalse

instance Expression a => Expression (Located a) where
  expr   = expr . val

eVar ::  Symbolic a => a -> Expr
eVar = EVar . symbol

eProp ::  Symbolic a => a -> Expr
eProp = mkProp . eVar

isSingletonExpr :: Symbol -> Expr -> Maybe Expr
isSingletonExpr v (PAtom r e1 e2)
  | e1 == EVar v && isEq r = Just e2
  | e2 == EVar v && isEq r = Just e1
isSingletonExpr v (PIff e1 e2) 
  | e1 == EVar v           = Just e2
  | e2 == EVar v           = Just e1
isSingletonExpr _ _        = Nothing

-- | 'conj' is a fast version of 'pAnd' needed for the ebind tests
conj :: [Pred] -> Pred
conj []  = PFalse
conj [p] = p
conj ps  = PAnd ps

-- | [NOTE: pAnd-SLOW] 'pAnd' and 'pOr' are super slow as they go inside the predicates;
--   so they SHOULD NOT be used inside the solver loop. Instead, use 'conj' which ensures
--   some basic things but is faster.

pAnd, pOr     :: ListNE Pred -> Pred
<<<<<<< HEAD
pAnd          = simplify . PAnd . nub . flatten
  where
    flatten ps = foldl' go [] (reverse ps)
  
    go acc (PAnd ps) = flatten ps ++ acc
    go acc p         = p : acc
=======
pAnd          = simplify . PAnd

>>>>>>> ec3ef799
pOr           = simplify . POr

(&.&) :: Pred -> Pred -> Pred
(&.&) p q = pAnd [p, q]

(|.|) :: Pred -> Pred -> Pred
(|.|) p q = pOr [p, q]

pIte :: Pred -> Expr -> Expr -> Expr
pIte p1 p2 p3 = pAnd [p1 `PImp` p2, (PNot p1) `PImp` p3]

pExist :: [(Symbol, Sort)] -> Pred -> Pred
pExist []  p = p
pExist xts p = PExist xts p

mkProp :: Expr -> Pred
mkProp = id -- EApp (EVar propConName)

--------------------------------------------------------------------------------
-- | Predicates ----------------------------------------------------------------
--------------------------------------------------------------------------------

isSingletonReft :: Reft -> Maybe Expr
isSingletonReft (Reft (v, ra)) = firstMaybe (isSingletonExpr v) $ conjuncts ra

relReft :: (Expression a) => Brel -> a -> Reft
relReft r e   = Reft (vv_, PAtom r (eVar vv_)  (expr e))

exprReft, notExprReft, uexprReft ::  (Expression a) => a -> Reft
exprReft      = relReft Eq
notExprReft   = relReft Ne
uexprReft     = relReft Ueq

propReft      ::  (Predicate a) => a -> Reft
propReft p    = Reft (vv_, PIff (eProp vv_) (prop p))

predReft      :: (Predicate a) => a -> Reft
predReft p    = Reft (vv_, prop p)

reft :: Symbol -> Expr -> Reft
reft v p = Reft (v, p)

mapPredReft :: (Expr -> Expr) -> Reft -> Reft
mapPredReft f (Reft (v, p)) = Reft (v, f p)

---------------------------------------------------------------
-- | Refinements ----------------------------------------------
---------------------------------------------------------------

isFunctionSortedReft :: SortedReft -> Bool
isFunctionSortedReft = isJust . functionSort . sr_sort

isNonTrivial :: Reftable r => r -> Bool
isNonTrivial = not . isTauto

reftPred :: Reft -> Expr
reftPred (Reft (_, p)) = p

reftBind :: Reft -> Symbol
reftBind (Reft (x, _)) = x

------------------------------------------------------------
-- | Gradual Type Manipulation  ----------------------------
------------------------------------------------------------
pGAnds :: [Expr] -> Expr
pGAnds = foldl pGAnd PTrue

pGAnd :: Expr -> Expr -> Expr
pGAnd (PGrad k su i p) q = PGrad k su i (pAnd [p, q])
pGAnd p (PGrad k su i q) = PGrad k su i (pAnd [p, q])
pGAnd p q              = pAnd [p,q]

------------------------------------------------------------
-- | Generally Useful Refinements --------------------------
------------------------------------------------------------

symbolReft    :: (Symbolic a) => a -> Reft
symbolReft    = exprReft . eVar

usymbolReft   :: (Symbolic a) => a -> Reft
usymbolReft   = uexprReft . eVar

vv_ :: Symbol
vv_ = vv Nothing

trueSortedReft :: Sort -> SortedReft
trueSortedReft = (`RR` trueReft)

trueReft, falseReft :: Reft
trueReft  = Reft (vv_, PTrue)
falseReft = Reft (vv_, PFalse)

flattenRefas :: [Expr] -> [Expr]
flattenRefas        = flatP []
  where
    flatP acc (PAnd ps:xs) = flatP (flatP acc xs) ps
    flatP acc (p:xs)       = p : flatP acc xs
    flatP acc []           = acc

conjuncts :: Expr -> [Expr]
conjuncts (PAnd ps) = concatMap conjuncts ps
conjuncts p
  | isTautoPred p   = []
  | otherwise       = [p]


-------------------------------------------------------------------------
-- | TODO: This doesn't seem to merit a TC ------------------------------
-------------------------------------------------------------------------

class Falseable a where
  isFalse :: a -> Bool

instance Falseable Expr where
  isFalse PFalse = True
  isFalse _      = False

instance Falseable Reft where
  isFalse (Reft (_, ra)) = isFalse ra

-------------------------------------------------------------------------
-- | Class Predicates for Valid Refinements -----------------------------
-------------------------------------------------------------------------

class Subable a where
  syms   :: a -> [Symbol]                   -- ^ free symbols of a
  substa :: (Symbol -> Symbol) -> a -> a
  -- substa f  = substf (EVar . f)

  substf :: (Symbol -> Expr) -> a -> a
  subst  :: Subst -> a -> a
  subst1 :: a -> (Symbol, Expr) -> a
  subst1 y (x, e) = subst (Su $ M.fromList [(x,e)]) y

instance Subable a => Subable (Located a) where
  syms (Loc _ _ x)   = syms x
  substa f (Loc l l' x) = Loc l l' (substa f x)
  substf f (Loc l l' x) = Loc l l' (substf f x)
  subst su (Loc l l' x) = Loc l l' (subst su x)


class (Monoid r, Subable r) => Reftable r where
  isTauto :: r -> Bool
  ppTy    :: r -> Doc -> Doc

  top     :: r -> r
  top _   =  mempty

  bot     :: r -> r

  meet    :: r -> r -> r
  meet    = mappend

  toReft  :: r -> Reft
  ofReft  :: Reft -> r
  params  :: r -> [Symbol]          -- ^ parameters for Reft, vv + others<|MERGE_RESOLUTION|>--- conflicted
+++ resolved
@@ -114,12 +114,8 @@
 import           Data.HashSet              (HashSet)
 import qualified Data.HashSet              as HashSet
 import           GHC.Generics              (Generic)
-<<<<<<< HEAD
-import           Data.List                 (foldl', partition, nub)
-=======
 import           Data.List                 (foldl', partition)
 import qualified Data.Set                  as Set
->>>>>>> ec3ef799
 import           Data.String
 import           Data.Text                 (Text)
 import qualified Data.Text                 as T
@@ -877,17 +873,8 @@
 --   some basic things but is faster.
 
 pAnd, pOr     :: ListNE Pred -> Pred
-<<<<<<< HEAD
-pAnd          = simplify . PAnd . nub . flatten
-  where
-    flatten ps = foldl' go [] (reverse ps)
-  
-    go acc (PAnd ps) = flatten ps ++ acc
-    go acc p         = p : acc
-=======
 pAnd          = simplify . PAnd
 
->>>>>>> ec3ef799
 pOr           = simplify . POr
 
 (&.&) :: Pred -> Pred -> Pred
