--- conflicted
+++ resolved
@@ -6,12 +6,7 @@
 module Language.Fixpoint.Types.PrettyPrint where
 
 import           Debug.Trace               (trace)
-<<<<<<< HEAD
-import           Text.PrettyPrint.HughesPJ
-import qualified Text.PrettyPrint.HughesPJ as PJ 
-=======
 import           Text.PrettyPrint.HughesPJ.Compat
->>>>>>> 6b31e844
 import qualified Text.PrettyPrint.Boxes as B
 import qualified Data.HashMap.Strict as M
 import qualified Data.HashSet        as S
@@ -32,9 +27,6 @@
 
 showFix :: (Fixpoint a) => a -> String
 showFix =  render . toFix
-
-(<.>) :: Doc -> Doc -> Doc 
-x <.> y = x PJ.<> y
 
 instance (Ord a, Hashable a, Fixpoint a) => Fixpoint (S.HashSet a) where
   toFix xs = brackets $ sep $ punctuate ";" (toFix <$> L.sort (S.toList xs))
@@ -123,30 +115,13 @@
     pp1 (x,y) = pprintTidy t x <+> ":=" <+> pprintTidy t y
 
 instance (PPrint a, PPrint b, PPrint c) => PPrint (a, b, c) where
-<<<<<<< HEAD
-  pprintTidy k (x, y, z)  = parens $ pprintTidy k x PJ.<> "," <+>
-                                     pprintTidy k y PJ.<> "," <+>
-=======
   pprintTidy k (x, y, z)  = parens $ pprintTidy k x <-> "," <+>
                                      pprintTidy k y <-> "," <+>
->>>>>>> 6b31e844
                                      pprintTidy k z
 
 
 
 instance (PPrint a, PPrint b, PPrint c, PPrint d) => PPrint (a, b, c, d) where
-<<<<<<< HEAD
-  pprintTidy k (w, x, y, z)  = parens $ pprintTidy k w PJ.<> "," <+>
-                                        pprintTidy k x PJ.<> "," <+>
-                                        pprintTidy k y PJ.<> "," <+>
-                                        pprintTidy k z
-
-instance (PPrint a, PPrint b, PPrint c, PPrint d, PPrint e) => PPrint (a, b, c, d, e) where
-  pprintTidy k (v, w, x, y, z)  = parens $ pprintTidy k v PJ.<> "," <+>
-                                           pprintTidy k w PJ.<> "," <+>
-                                           pprintTidy k x PJ.<> "," <+>
-                                           pprintTidy k y PJ.<> "," <+>
-=======
   pprintTidy k (w, x, y, z)  = parens $ pprintTidy k w <-> "," <+>
                                         pprintTidy k x <-> "," <+>
                                         pprintTidy k y <-> "," <+>
@@ -157,7 +132,6 @@
                                            pprintTidy k w <-> "," <+>
                                            pprintTidy k x <-> "," <+>
                                            pprintTidy k y <-> "," <+>
->>>>>>> 6b31e844
                                            pprintTidy k z
 
 
@@ -190,21 +164,12 @@
 
 newtype DocTable = DocTable [(Doc, Doc)]
 
-<<<<<<< HEAD
-instance Semigroup DocTable where 
-  (DocTable t1) <> (DocTable t2) = DocTable (t1 ++ t2)
-
-instance Monoid DocTable where
-  mempty  = DocTable []
-  -- mappend = (<>) -- (DocTable t1) (DocTable t2) = DocTable (t1 ++ t2)
-=======
 instance Semigroup DocTable where
   DocTable t1 <> DocTable t2 = DocTable (t1 ++ t2)
 
 instance Monoid DocTable where
   mempty  = DocTable []
   mappend = (<>)
->>>>>>> 6b31e844
 
 class PTable a where
   ptable :: a -> DocTable
