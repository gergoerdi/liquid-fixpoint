-- | This module implements the top-level API for interfacing with Fixpoint
--   In particular it exports the functions that solve constraints supplied
--   either as .fq files or as FInfo.
{-# LANGUAGE BangPatterns        #-}
{-# LANGUAGE DoAndIfThenElse     #-}
{-# LANGUAGE OverloadedStrings   #-}
{-# LANGUAGE ScopedTypeVariables #-}

module Language.Fixpoint.Solver (
    -- * Invoke Solver on an FInfo
    solve, Solver

    -- * Invoke Solver on a .fq file
  , solveFQ

    -- * Function to determine outcome
  , resultExit
  , resultExitCode

    -- * Parse Qualifiers from File
  , parseFInfo

    -- * Simplified Info
  , simplifyFInfo
) where

import           Control.Concurrent                 (setNumCapabilities)
import qualified Data.HashMap.Strict              as HashMap
import qualified Data.Store                       as S
import           Data.Aeson                         (ToJSON, encode)
import qualified Data.List as L
import qualified Data.Text.Lazy.IO                as LT
import qualified Data.Text.Lazy.Encoding          as LT
import           System.Exit                        (ExitCode (..))
import           System.Console.CmdArgs.Verbosity   (whenNormal, whenLoud)
import           Text.PrettyPrint.HughesPJ          (render)
import           Control.Monad                      (when)
import           Control.Exception                  (catch)
import           Language.Fixpoint.Solver.EnvironmentReduction
  (reduceEnvironments, simplifyBindings)
import           Language.Fixpoint.Solver.Sanitize  (symbolEnv, sanitize)
import           Language.Fixpoint.Solver.UniqifyBinds (renameAll)
import           Language.Fixpoint.Defunctionalize (defunctionalize)
import           Language.Fixpoint.SortCheck            (Elaborate (..), unElab)
import           Language.Fixpoint.Solver.Extensionality (expand)
import           Language.Fixpoint.Solver.Prettify (savePrettifiedQuery)
import           Language.Fixpoint.Solver.UniqifyKVars (wfcUniqify)
import qualified Language.Fixpoint.Solver.Solve     as Sol
import           Language.Fixpoint.Types.Config
import           Language.Fixpoint.Types.Errors
import           Language.Fixpoint.Utils.Files            hiding (Result)
import           Language.Fixpoint.Misc
import           Language.Fixpoint.Utils.Statistics (statistics)
import           Language.Fixpoint.Graph
import           Language.Fixpoint.Parse            (rr')
import           Language.Fixpoint.Types hiding (GInfo(..), fi)
import qualified Language.Fixpoint.Types as Types (GInfo(..))
import           Language.Fixpoint.Minimize (minQuery, minQuals, minKvars)
import           Language.Fixpoint.Solver.Instantiate (instantiate)
import           Control.DeepSeq
import qualified Data.ByteString as B
import Data.Maybe (catMaybes)

---------------------------------------------------------------------------
-- | Solve an .fq file ----------------------------------------------------
---------------------------------------------------------------------------
solveFQ :: Config -> IO ExitCode
solveFQ cfg = do
    (fi, opts) <- readFInfo file
    cfg'       <- withPragmas cfg opts
    let fi'     = ignoreQualifiers cfg' fi
    r          <- solve cfg' fi'
    resultExitCode cfg (fst <$> r)
  where
    file    = srcFile      cfg

---------------------------------------------------------------------------
resultExitCode :: (Fixpoint a, NFData a, ToJSON a) => Config -> Result a
               -> IO ExitCode
---------------------------------------------------------------------------
resultExitCode cfg r = do
  whenNormal $ colorStrLn (colorResult stat) (statStr $!! stat)
  when (json cfg) $ LT.putStrLn jStr
  return (eCode r)
  where
    jStr    = LT.decodeUtf8 . encode $ r
    stat    = resStatus $!! r
    eCode   = resultExit . resStatus
    statStr = render . resultDoc

ignoreQualifiers :: Config -> FInfo a -> FInfo a
ignoreQualifiers cfg fi
  | eliminate cfg == All = fi { Types.quals = [] }
  | otherwise            = fi


--------------------------------------------------------------------------------
-- | Solve FInfo system of horn-clause constraints -----------------------------
--------------------------------------------------------------------------------
solve :: (PPrint a, NFData a, Fixpoint a, Show a, Loc a) => Solver a
--------------------------------------------------------------------------------
solve cfg q
  | parts cfg      = partition  cfg        $!! q
  | stats cfg      = statistics cfg        $!! q
  | minimize cfg   = minQuery   cfg solve' $!! q
  | minimizeQs cfg = minQuals cfg solve'   $!! q
  | minimizeKs cfg = minKvars cfg solve'   $!! q
  | otherwise      = solve'     cfg        $!! q

solve' :: (PPrint a, NFData a, Fixpoint a, Show a, Loc a) => Solver a
solve' cfg q = do
  when (save cfg) $ saveQuery   cfg q
  configSW  cfg     solveNative cfg q

configSW :: (NFData a, Fixpoint a, Show a, Loc a) => Config -> Solver a -> Solver a
configSW cfg
  | multicore cfg = solveParWith
  | otherwise     = solveSeqWith

--------------------------------------------------------------------------------
readFInfo :: FilePath -> IO (FInfo (), [String])
--------------------------------------------------------------------------------
readFInfo f
  | isBinary f = (,) <$> readBinFq f <*> return []
  | otherwise  = readFq f

readFq :: FilePath -> IO (FInfo (), [String])
readFq file = do
  str   <- readFile file
  let q  = {- SCC "parsefq" -} rr' file str :: FInfoWithOpts ()
  return (fioFI q, fioOpts q)

readBinFq :: FilePath -> IO (FInfo ())
readBinFq file = {-# SCC "parseBFq" #-} do
  bs <- B.readFile file
  case S.decode bs of
    Right fi -> return fi
    Left err' -> error ("Error decoding .bfq: " ++ show err')

--------------------------------------------------------------------------------
-- | Solve in parallel after partitioning an FInfo to indepdendant parts
--------------------------------------------------------------------------------
solveSeqWith :: (Fixpoint a) => Solver a -> Solver a
solveSeqWith s c fi0 = {- withProgressFI fi $ -} s c fi
  where
    fi               = slice c fi0

--------------------------------------------------------------------------------
-- | Solve in parallel after partitioning an FInfo to indepdendant parts
--------------------------------------------------------------------------------
solveParWith :: (Fixpoint a) => Solver a -> Solver a
--------------------------------------------------------------------------------
solveParWith s c fi0 = do
  -- putStrLn "Using Parallel Solver \n"
  let fi    = slice c fi0
  mci      <- mcInfo c
  let fis   = partition' (Just mci) fi
  writeLoud $ "Number of partitions : " ++ show (length fis)
  writeLoud $ "number of cores      : " ++ show (cores c)
  writeLoud $ "minimum part size    : " ++ show (minPartSize c)
  writeLoud $ "maximum part size    : " ++ show (maxPartSize c)
  case fis of
    []        -> errorstar "partiton' returned empty list!"
    [onePart] -> s c onePart
    _         -> inParallelUsing (f s c) $ zip [1..] fis
    where
      f s' c' (j, fi) = s' (c {srcFile = queryFile (Part j) c'}) fi

--------------------------------------------------------------------------------
-- | Solve a list of FInfos using the provided solver function in parallel
--------------------------------------------------------------------------------
inParallelUsing :: (a -> IO (Result b)) -> [a] -> IO (Result b)
--------------------------------------------------------------------------------
inParallelUsing f xs = do
   setNumCapabilities (length xs)
   rs <- asyncMapM f xs
   return $ mconcat rs


--------------------------------------------------------------------------------
-- | Native Haskell Solver -----------------------------------------------------
--------------------------------------------------------------------------------
solveNative, solveNative' :: (NFData a, Fixpoint a, Show a, Loc a, PPrint a) => Solver a
--------------------------------------------------------------------------------
solveNative !cfg !fi0 = solveNative' cfg fi0
                          `catch`
                             (return . crashResult (errorMap fi0))

crashResult :: (PPrint a) => ErrorMap a -> Error -> Result (Integer, a)
crashResult m err' = Result res mempty mempty mempty
  where
    res           = Crash es msg
    es            = catMaybes [ findError m e | e <- errs err' ]
<<<<<<< HEAD
    msg | null es   = "Sorry, unexpected panic in liquid-fixpoint!"
        | otherwise = showpp err'
=======
    msg | null es   = showpp err'
        --  {-dbgFalse-} True  = "Sorry, unexpected panic in liquid-fixpoint!\n" ++ crashMessage es
        | otherwise = "Sorry, unexpected panic in liquid-fixpoint!\n"

_crashMessage :: [((Integer, a), Maybe String) ] -> String
_crashMessage es = L.intercalate "\n" [ msg i s | ((i,_), Just s) <- es ]
  where
    msg i s = "Error in constraint " ++ show i ++ ":\n" ++ s
>>>>>>> 5af29bd1

-- | Unpleasant hack to save meta-data that can be recovered from SrcSpan
type ErrorMap a = HashMap.HashMap SrcSpan a

findError :: ErrorMap a -> Error1 -> Maybe ((Integer, a), Maybe String)
findError m e = do
  ann <- HashMap.lookup (errLoc e) m
  let str = render (errMsg e)
  return ((-1, ann), Just str)

-- The order is important here: we want the "binders" to get the "precedence"
errorMap :: (Loc a) => FInfo a -> ErrorMap a
errorMap fi = HashMap.fromList [ (srcSpan a, a) | a <- anns ]
  where
    anns    =  [ sinfo c | (_, c) <- HashMap.toList (Types.cm fi) ]
            ++ [ winfo w | (_, w) <- HashMap.toList (Types.ws fi) ]
            ++ [ a | (_, (_,_, a)) <- bindEnvToList (Types.bs fi) ]

loudDump :: (Fixpoint a) => Int -> Config -> SInfo a -> IO ()
loudDump i cfg si = when True (writeLoud $ msg ++ render (toFixpoint cfg si))
  where
    msg           = "fq file after Uniqify & Rename " ++ show i ++ "\n"

{-# SCC simplifyFInfo #-}
simplifyFInfo :: (NFData a, Fixpoint a, Show a, Loc a)
               => Config -> FInfo a -> IO (SInfo a)
simplifyFInfo !cfg !fi0 = do
  -- writeLoud $ "fq file in: \n" ++ render (toFixpoint cfg fi)
  -- rnf fi0 `seq` donePhase Loud "Read Constraints"
  -- let qs   = quals fi0
  -- whenLoud $ print qs
  -- whenLoud $ putStrLn $ showFix (quals fi1)
  reducedFi <- reduceFInfo cfg fi0
  let fi1   = reducedFi { Types.quals = remakeQual <$> Types.quals reducedFi }
  let si0   = {- SCC "convertFormat" -} convertFormat fi1
  -- writeLoud $ "fq file after format convert: \n" ++ render (toFixpoint cfg si0)
  -- rnf si0 `seq` donePhase Loud "Format Conversion"
  let si1   = either die id ({- SCC "sanitize" -} sanitize cfg $!! si0)
  -- writeLoud $ "fq file after sanitize: \n" ++ render (toFixpoint cfg si1)
  -- rnf si1 `seq` donePhase Loud "Validated Constraints"
  graphStatistics cfg si1
  let si2  = {- SCC "wfcUniqify" -} wfcUniqify $!! si1
  -- writeLoud $ "fq file after wfcUniqify: \n" ++ render (toFixpoint cfg si2)
  let si3  = {- SCC "renameAll"  -} renameAll  $!! si2
  rnf si3 `seq` whenLoud $ donePhase Loud "Uniqify & Rename"
  loudDump 1 cfg si3
  let si4  = {- SCC "defunction" -} defunctionalize cfg $!! si3
  -- writeLoud $ "fq file after defunc: \n" ++ render (toFixpoint cfg si4)
  -- putStrLn $ "AXIOMS: " ++ showpp (asserts si4)
  loudDump 2 cfg si4
  let si5  = {- SCC "elaborate" -} elaborate (atLoc dummySpan "solver") (symbolEnv cfg si4) si4
  -- writeLoud $ "fq file after elaborate: \n" ++ render (toFixpoint cfg si5)
  loudDump 3 cfg si5
  let si6 = if extensionality cfg then {- SCC "expand" -} expand cfg si5 else si5
-- loudDump 4 cfg si6
  if rewriteAxioms cfg && noLazyPLE cfg
    then instantiate cfg si6 $!! Nothing
    else return si6

reduceFInfo :: Fixpoint a => Config -> FInfo a -> IO (FInfo a)
reduceFInfo cfg fi = do
  let simplifiedFi = {- SCC "simplifyFInfo" -} simplifyBindings cfg fi
      reducedFi = {- SCC "reduceEnvironments" -} reduceEnvironments simplifiedFi
  when (save cfg) $
    savePrettifiedQuery cfg reducedFi
  if noEnvironmentReduction cfg then
    return fi
  else
    return reducedFi

solveNative' !cfg !fi0 = do
  si6 <- simplifyFInfo cfg fi0
-- writeLoud $ "\nSI6:\n"  ++ show si6
  res <- {- SCC "Sol.solve" -} Sol.solve cfg $!! si6
-- writeLoud $ "\nRES:\n"  ++ show res
  -- rnf soln `seq` donePhase Loud "Solve2"
  --let stat = resStatus res
  -- saveSolution cfg res
  when (save cfg) $ saveSolution cfg res
  -- writeLoud $ "\nSolution:\n"  ++ showpp (resSolution res)
  -- colorStrLn (colorResult stat) (show stat)
  return res

--------------------------------------------------------------------------------
-- | Parse External Qualifiers -------------------------------------------------
--------------------------------------------------------------------------------
parseFInfo :: [FilePath] -> IO (FInfo a)
--------------------------------------------------------------------------------
parseFInfo fs = mconcat <$> mapM parseFI fs

parseFI :: FilePath -> IO (FInfo a)
parseFI f = do
  str   <- readFile f
  let fi = rr' f str :: FInfo ()
  return $ mempty { Types.quals = Types.quals  fi
                  , Types.gLits = Types.gLits  fi
                  , Types.dLits = Types.dLits  fi }

saveSolution :: Config -> Result a -> IO ()
saveSolution cfg res = when (save cfg) $ do
  let f = queryFile Out cfg
  putStrLn $ "Saving Solution: " ++ f ++ "\n"
  ensurePath f
  writeFile f $ unlines $
    [ ""
    , "Solution:"
    , showpp (resSolution  res)
    ] ++
    ( if gradual cfg then ["", "", showpp (gresSolution res)]
      else []
    ) ++
    [ ""
    , ""
    , "Non-cut kvars:"
    , ""
    , showpp (HashMap.map unElab $ resNonCutsSolution res)
    ]<|MERGE_RESOLUTION|>--- conflicted
+++ resolved
@@ -191,19 +191,14 @@
   where
     res           = Crash es msg
     es            = catMaybes [ findError m e | e <- errs err' ]
-<<<<<<< HEAD
     msg | null es   = "Sorry, unexpected panic in liquid-fixpoint!"
+        --  {-dbgFalse-} True  = "Sorry, unexpected panic in liquid-fixpoint!\n" ++ crashMessage es
         | otherwise = showpp err'
-=======
-    msg | null es   = showpp err'
-        --  {-dbgFalse-} True  = "Sorry, unexpected panic in liquid-fixpoint!\n" ++ crashMessage es
-        | otherwise = "Sorry, unexpected panic in liquid-fixpoint!\n"
 
 _crashMessage :: [((Integer, a), Maybe String) ] -> String
 _crashMessage es = L.intercalate "\n" [ msg i s | ((i,_), Just s) <- es ]
   where
     msg i s = "Error in constraint " ++ show i ++ ":\n" ++ s
->>>>>>> 5af29bd1
 
 -- | Unpleasant hack to save meta-data that can be recovered from SrcSpan
 type ErrorMap a = HashMap.HashMap SrcSpan a
