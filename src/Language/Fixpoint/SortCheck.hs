--- conflicted
+++ resolved
@@ -164,22 +164,16 @@
       env' = insertsSymEnv env (eqArgs eq)
 
 instance Elaborate Expr where
-<<<<<<< HEAD
   elaborate msg env e = unsafePerformIO $ do -- traceM $ "elaborate: " ++ showpp e
     putStrLn "-----------------"
     putStrLn ("before: " ++ show e)
     let e' = elabFSetMap e
     putStrLn ("after: " ++ show e')
 
-    return $ elabNumeric $ elabApply env $ elabExpr msg env e'
-
+    return $ elabNumeric $ elabApply env' $ elabExpr msg env' e'
   --elaborate msg env = elabNumeric . elabApply env . elabExpr msg env . elabFSetBag
-=======
-  elaborate msg env =
-    elabNumeric . elabApply env' . elabExpr msg env' . elabFSet
       where
         env' = coerceEnv env
->>>>>>> 517bf9cb
 
 skipElabExpr :: Located String -> SymEnv -> Expr -> Expr
 skipElabExpr msg env e = case elabExprE msg env e of
@@ -240,7 +234,6 @@
   | f == Thy.setCap        = EApp (EApp (EVar Thy.arrMapAndS) (elabFSetMap e1)) (elabFSetMap e2)
   | f == Thy.setAdd        = EApp (EApp (EApp (EVar Thy.arrStoreS) (elabFSetMap e1)) (elabFSetMap e2)) PTrue
   -- A \ B == A /\ ~B == ~(A => B)
-<<<<<<< HEAD
   | f == Thy.setDif        = EApp (EApp (EVar Thy.arrMapAndS) (elabFSetMap e1)) (EApp (EVar Thy.arrMapNotS) (elabFSetMap e2))
   | f == Thy.setSub        = PAtom Eq (EApp (EVar Thy.arrConstS) PTrue) (EApp (EApp (EVar Thy.arrMapImpS) (elabFSetMap e1)) (elabFSetMap e2))
   | f == Thy.mapSel        = EApp (EApp (EVar Thy.arrSelectB) (elabFSetMap e1)) (elabFSetMap e2)
@@ -281,39 +274,6 @@
 elabFSetMap (PGrad  k su i e) = PGrad k su i (elabFSetMap e)
 elabFSetMap (ECoerc a t e)    = ECoerc a t (elabFSetMap e)
 elabFSetMap e                 = e
-
-coerceSetMapToArray :: Sort -> Sort
-coerceSetMapToArray s@(FApp (FApp sf sa) FInt) -- TODO currently only handles ints
-  | isMap sf = arraySort sa intSort
-  | otherwise = s
-coerceSetMapToArray s@(FApp sf sa)
-  | isSet sf = arraySort sa boolSort
-  | otherwise = s
-coerceSetMapToArray s = s
-=======
-  | f == Thy.setDif        = EApp (EApp (EVar Thy.arrMapAnd) (elabFSet e1)) (EApp (EVar Thy.arrMapNot) (elabFSet e2))
-  | f == Thy.setSub        = PAtom Eq (EApp (EVar Thy.arrConst) PTrue) (EApp (EApp (EVar Thy.arrMapImp) (elabFSet e1)) (elabFSet e2))
-  | otherwise              = EApp (EApp (elabFSet h) (elabFSet e1)) (elabFSet e2)
-elabFSet (EApp e1 e2)      = EApp (elabFSet e1) (elabFSet e2)
-elabFSet (ENeg e)          = ENeg (elabFSet e)
-elabFSet (EBin b e1 e2)    = EBin b (elabFSet e1) (elabFSet e2)
-elabFSet (EIte e1 e2 e3)   = EIte (elabFSet e1) (elabFSet e2) (elabFSet e3)
-elabFSet (ECst e t)        = ECst (elabFSet e) t
-elabFSet (ELam b e)        = ELam b (elabFSet e)
-elabFSet (ETApp e t)       = ETApp (elabFSet e) t
-elabFSet (ETAbs e t)       = ETAbs (elabFSet e) t
-elabFSet (PAnd es)         = PAnd (elabFSet <$> es)
-elabFSet (POr es)          = POr (elabFSet <$> es)
-elabFSet (PNot e)          = PNot (elabFSet e)
-elabFSet (PImp e1 e2)      = PImp (elabFSet e1) (elabFSet e2)
-elabFSet (PIff e1 e2)      = PIff (elabFSet e1) (elabFSet e2)
-elabFSet (PAtom r e1 e2)   = PAtom r (elabFSet e1) (elabFSet e2)
-elabFSet (PAll   bs e)     = PAll bs (elabFSet e)
-elabFSet (PExist bs e)     = PExist bs (elabFSet e)
-elabFSet (PGrad  k su i e) = PGrad k su i (elabFSet e)
-elabFSet (ECoerc a t e)    = ECoerc a t (elabFSet e)
-elabFSet e                 = e
->>>>>>> 517bf9cb
 
 --------------------------------------------------------------------------------
 -- | 'elabExpr' adds "casts" to decorate polymorphic instantiation sites.
@@ -748,15 +708,7 @@
   eT       <- checkExpr f e
   (iT, oT, isu) <- checkFunSort gT
   let ge    = Just (EApp g e)
-<<<<<<< HEAD
-  let oT' = coerceSetMapToArray oT
-  let t'  = coerceSetMapToArray t
-  let iT' = coerceSetMapToArray iT
-  let eT' = coerceSetMapToArray eT
-  su       <- unifyMany f ge isu [oT', iT'] [t', eT']
-=======
   su       <- unifyMany f ge isu [oT, iT] [t, eT]
->>>>>>> 517bf9cb
   let tg    = apply su gT
   g'       <- elabAs env tg g
   let te    = apply su eT
@@ -774,13 +726,9 @@
 elabAppSort f e1 e2 s1 s2 = do
   let e            = tracepp ("elabAppSort s1 = " ++ show s1) <$> Just (EApp e1 e2)
   (sIn, sOut, su) <- checkFunSort s1
-<<<<<<< HEAD
   let sIn'         = tracepp ("elabAppSort sIn = " ++ show sIn) $ coerceSetMapToArray sIn
   let s2'          = tracepp ("elabAppSort s2 = " ++ show s2) $ coerceSetMapToArray s2
   su'             <- unify1 f e su sIn' s2'
-=======
-  su'             <- unify1 f e su sIn s2
->>>>>>> 517bf9cb
   return (applyExpr (Just su') e1 , applyExpr (Just su') e2, apply su' s1, apply su' s2, apply su' sOut)
 
 
@@ -805,12 +753,9 @@
 makeApplication e1 (e2, s) =
   ECst (EApp (EApp f e1) e2) s
   where
-<<<<<<< HEAD
-    s'                     = coerceSetMapToArray s
-    f                      = {- notracepp ("makeApplication: " ++ showpp (e2, t2)) $ -} applyAt t2 s'
-=======
+--    s'                     = coerceSetMapToArray s
+--    f                      = {- notracepp ("makeApplication: " ++ showpp (e2, t2)) $ -} applyAt t2 s'
     f                      = {- notracepp ("makeApplication: " ++ showpp (e2, t2)) $ -} applyAt t2 s
->>>>>>> 517bf9cb
     t2                     = exprSort "makeAppl" e2
 
 applyAt :: Sort -> Sort -> Expr
@@ -1018,15 +963,8 @@
 
 unite :: Env -> Expr -> Sort -> Sort -> CheckM (Sort, Sort)
 unite f e t1 t2 = do
-<<<<<<< HEAD
-  let t1' = tracepp "UNITE1" $ coerceSetMapToArray t1
-  let t2' = tracepp "UNITE2" $ coerceSetMapToArray t2
-  su <- unifys f (Just e) [t1'] [t2']
-  return (apply su t1', apply su t2')
-=======
   su <- unifys f (Just e) [t1] [t2]
   return (apply su t1, apply su t2)
->>>>>>> 517bf9cb
 
 throwErrorAt :: String -> CheckM a
 throwErrorAt ~err' = do -- Lazy pattern needed because we use LANGUAGE Strict in this module
@@ -1058,24 +996,13 @@
 getIte f e1 e2 = do
   t1 <- checkExpr f e1
   t2 <- checkExpr f e2
-<<<<<<< HEAD
-  let t1' = coerceSetMapToArray t1
-  let t2' = coerceSetMapToArray t2
-  (`apply` t1') <$> unifys f Nothing [t1'] [t2']
-=======
   (`apply` t1) <$> unifys f Nothing [t1] [t2]
->>>>>>> 517bf9cb
 
 checkIteTy :: Env -> Expr -> Expr -> Expr -> Sort -> Sort -> CheckM Sort
 checkIteTy f p e1 e2 t1 t2 =
   ((`apply` t1) <$> unifys f e' [t1] [t2]) `withError` errIte e1 e2 t1 t2
   where
     e' = Just (EIte p e1 e2)
-<<<<<<< HEAD
-    t1' = coerceSetMapToArray t1
-    t2' = coerceSetMapToArray t2
-=======
->>>>>>> 517bf9cb
 
 -- | Helper for checking cast expressions
 checkCst :: Env -> Sort -> Expr -> CheckM Sort
@@ -1095,15 +1022,8 @@
   = checkApp f (Just t) g e
 checkExprAs f t e
   = do t' <- checkExpr f e
-<<<<<<< HEAD
-       let t1 = coerceSetMapToArray t'
-       let t0 = coerceSetMapToArray t
-       θ  <- unifys f (Just e) [t1] [t0]
-       return $ apply θ t0
-=======
        θ  <- unifys f (Just e) [t'] [t]
        pure $ apply θ t
->>>>>>> 517bf9cb
 
 -- | Helper for checking uninterpreted function applications
 -- | Checking function application should be curried, e.g.
@@ -1117,25 +1037,12 @@
   et       <- checkExpr f e
   (it, ot, isu) <- checkFunSort gt
   let ge    = Just (EApp g e)
-<<<<<<< HEAD
-  let it' = coerceSetMapToArray it
-  let et' = coerceSetMapToArray et
-  su        <- unifyMany f ge isu [it'] [et']
-  let t     = apply su ot
-  case to of
-    Nothing    -> return (su, t)
-    Just t'    -> do let t0 = coerceSetMapToArray t
-                     let t1 = coerceSetMapToArray t'
-                     θ' <- unifyMany f ge su [t0] [t1]
-                     let ti = apply θ' et'
-=======
   su        <- unifyMany f ge isu [it] [et]
   let t     = apply su ot
   case to of
     Nothing    -> return (su, t)
     Just t'    -> do θ' <- unifyMany f ge su [t] [t']
                      let ti = apply θ' et
->>>>>>> 517bf9cb
                      _ <- checkExprAs f ti e
                      return (θ', apply θ' t)
 
@@ -1212,19 +1119,10 @@
 checkRel f Eq e1 e2 = do
   t1 <- checkExpr f e1
   t2 <- checkExpr f e2
-<<<<<<< HEAD
-  let t1' = coerceSetMapToArray t1
-  let t2' = coerceSetMapToArray t2
-  su <- unifys f (Just e) [t1'] [t2'] `withError` errRel e t1' t2'
-  _  <- checkExprAs f (apply su t1') e1
-  _  <- checkExprAs f (apply su t2') e2
-  checkRelTy f e Eq t1' t2'
-=======
   su <- unifys f (Just e) [t1] [t2] `withError` errRel e t1 t2
   _  <- checkExprAs f (apply su t1) e1
   _  <- checkExprAs f (apply su t2) e2
   checkRelTy f e Eq t1 t2
->>>>>>> 517bf9cb
   where
     e = PAtom Eq e1 e2
 
@@ -1378,21 +1276,10 @@
   = return θ
 unify1 f e !θ t1@(FAbs _ _) !t2 = do
   !t1' <- instantiate t1
-<<<<<<< HEAD
-  let t3 = coerceSetMapToArray t1'
-  let t4 = coerceSetMapToArray t2
-  unifyMany f e θ [t3] [t4]
-unify1 f e !θ !t1 t2@(FAbs _ _) = do
-  !t2' <- instantiate t2
-  let t3 = coerceSetMapToArray t1
-  let t4 = coerceSetMapToArray t2'
-  unifyMany f e θ [t3] [t4]
-=======
   unifyMany f e θ [t1'] [t2]
 unify1 f e !θ !t1 t2@(FAbs _ _) = do
   !t2' <- instantiate t2
   unifyMany f e θ [t1] [t2']
->>>>>>> 517bf9cb
 unify1 _ _ !θ !s1 !s2
   | isString s1, isString s2
   = return θ
