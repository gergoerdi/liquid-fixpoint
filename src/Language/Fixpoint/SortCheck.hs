--- conflicted
+++ resolved
@@ -67,11 +67,7 @@
 import           Language.Fixpoint.Types hiding   (subst)
 import qualified Language.Fixpoint.Types.Visitor  as Vis
 import qualified Language.Fixpoint.Smt.Theories   as Thy
-<<<<<<< HEAD
-import           Text.PrettyPrint.HughesPJ hiding ((<>))
-=======
 import           Text.PrettyPrint.HughesPJ.Compat
->>>>>>> 6b31e844
 import           Text.Printf
 
 -- import Debug.Trace
@@ -1041,18 +1037,11 @@
 newtype TVSubst = Th (M.HashMap Int Sort) deriving (Show)
 
 instance Semigroup TVSubst where
-<<<<<<< HEAD
   (Th s1) <> (Th s2) = Th (s1 <> s2)
-
-instance Monoid TVSubst where
-  mempty = Th mempty
-=======
-  Th s1 <> Th s2 = Th (mappend s1 s2)
 
 instance Monoid TVSubst where
   mempty  = Th mempty
   mappend = (<>)
->>>>>>> 6b31e844
 
 lookupVar :: Int -> TVSubst -> Maybe Sort
 lookupVar i (Th m)   = M.lookup i m
