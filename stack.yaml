--- conflicted
+++ resolved
@@ -1,9 +1,5 @@
 
-<<<<<<< HEAD
-resolver: nightly-2024-04-27
-=======
 resolver: nightly-2024-05-25
->>>>>>> 7cd250dd
 
 flags:
   liquid-fixpoint:
